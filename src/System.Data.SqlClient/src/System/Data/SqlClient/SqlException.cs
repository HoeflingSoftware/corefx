// Licensed to the .NET Foundation under one or more agreements.
// The .NET Foundation licenses this file to you under the MIT license.
// See the LICENSE file in the project root for more information.



//------------------------------------------------------------------------------

using System.Collections;
using System.ComponentModel;
using System.Data.Common;
using System.Diagnostics;
using System.Globalization;
using System.Runtime.Serialization;
using System.Text; // StringBuilder

namespace System.Data.SqlClient
{
    [Serializable]
<<<<<<< HEAD
=======
    [System.Runtime.CompilerServices.TypeForwardedFrom("System.Data, Version=4.0.0.0, Culture=neutral, PublicKeyToken=b77a5c561934e089")]
>>>>>>> 2d2ecd2d
    public sealed partial class SqlException : System.Data.Common.DbException
    {
        private const string OriginalClientConnectionIdKey = "OriginalClientConnectionId";
        private const string RoutingDestinationKey = "RoutingDestination";
        private const int SqlExceptionHResult = unchecked((int)0x80131904);

        private SqlErrorCollection _errors;
        private Guid _clientConnectionId = Guid.Empty;

        private SqlException(string message, SqlErrorCollection errorCollection, Exception innerException, Guid conId) : base(message, innerException)
        {
            HResult = SqlExceptionHResult;
            _errors = errorCollection;
            _clientConnectionId = conId;
        }

        private SqlException(SerializationInfo si, StreamingContext sc) : base(si, sc) 
        {
            HResult = SqlExceptionHResult;
            foreach (SerializationEntry siEntry in si)
            {
                if ("ClientConnectionId" == siEntry.Name) 
                {
                    _clientConnectionId = (Guid)siEntry.Value;
                    break;
                }
            }
        }

        public override void GetObjectData(SerializationInfo si, StreamingContext context)
        {
            base.GetObjectData(si, context);
            si.AddValue("Errors", null); // Not specifying type to enable serialization of null value of non-serializable type
            si.AddValue("ClientConnectionId", _clientConnectionId, typeof(Guid));

            // Writing sqlerrors to base exception data table
            for (int i = 0; i < Errors.Count; i++)
            {
                string key = "SqlError " + (i + 1);
                if (Data.Contains(key))
                {
                    Data.Remove(key);
                }
                Data.Add(key, Errors[i].ToString());
            }
        }

        // runtime will call even if private...
        public SqlErrorCollection Errors
        {
            get
            {
                if (_errors == null)
                {
                    _errors = new SqlErrorCollection();
                }
                return _errors;
            }
        }

        public Guid ClientConnectionId
        {
            get
            {
                return _clientConnectionId;
            }
        }


        public byte Class
        {
            get { return Errors.Count > 0 ? this.Errors[0].Class : default; }
        }

        public int LineNumber
        {
            get { return Errors.Count > 0 ? Errors[0].LineNumber : default; }
        }

        public int Number
        {
            get { return Errors.Count > 0 ? Errors[0].Number : default; }
        }

        public string Procedure
        {
            get { return Errors.Count > 0 ? Errors[0].Procedure : default; }
        }

        public string Server
        {
            get { return Errors.Count > 0 ? Errors[0].Server : default; }
        }

        public byte State
        {
            get { return Errors.Count > 0 ? Errors[0].State : default; }
        }

        override public string Source
        {
            get { return Errors.Count > 0 ? Errors[0].Source : default; }
        }

        public override string ToString()
        {
            StringBuilder sb = new StringBuilder(base.ToString());
            sb.AppendLine();
            sb.AppendFormat(SQLMessage.ExClientConnectionId(), _clientConnectionId);

            // Append the error number, state and class if the server provided it
            if (Errors.Count > 0 && Number != 0)
            {
                sb.AppendLine();
                sb.AppendFormat(SQLMessage.ExErrorNumberStateClass(), Number, State, Class);
            }

            // If routed, include the original client connection id
            if (Data.Contains(OriginalClientConnectionIdKey))
            {
                sb.AppendLine();
                sb.AppendFormat(SQLMessage.ExOriginalClientConnectionId(), Data[OriginalClientConnectionIdKey]);
            }

            // If routed, provide the routing destination
            if (Data.Contains(RoutingDestinationKey))
            {
                sb.AppendLine();
                sb.AppendFormat(SQLMessage.ExRoutingDestination(), Data[RoutingDestinationKey]);
            }

            return sb.ToString();
        }

        internal static SqlException CreateException(SqlErrorCollection errorCollection, string serverVersion)
        {
            return CreateException(errorCollection, serverVersion, Guid.Empty);
        }

        internal static SqlException CreateException(SqlErrorCollection errorCollection, string serverVersion, SqlInternalConnectionTds internalConnection, Exception innerException = null)
        {
            Guid connectionId = (internalConnection == null) ? Guid.Empty : internalConnection._clientConnectionId;
            var exception = CreateException(errorCollection, serverVersion, connectionId, innerException);

            if (internalConnection != null)
            {
                if ((internalConnection.OriginalClientConnectionId != Guid.Empty) && (internalConnection.OriginalClientConnectionId != internalConnection.ClientConnectionId))
                {
                    exception.Data.Add(OriginalClientConnectionIdKey, internalConnection.OriginalClientConnectionId);
                }

                if (!string.IsNullOrEmpty(internalConnection.RoutingDestination))
                {
                    exception.Data.Add(RoutingDestinationKey, internalConnection.RoutingDestination);
                }
            }

            return exception;
        }

        internal static SqlException CreateException(SqlErrorCollection errorCollection, string serverVersion, Guid conId, Exception innerException = null)
        {
            Debug.Assert(null != errorCollection && errorCollection.Count > 0, "no errorCollection?");

            StringBuilder message = new StringBuilder();
            for (int i = 0; i < errorCollection.Count; i++)
            {
                if (i > 0)
                {
                    message.Append(Environment.NewLine);
                }
                message.Append(errorCollection[i].Message);
            }

            if (innerException == null && errorCollection[0].Win32ErrorCode != 0 && errorCollection[0].Win32ErrorCode != -1)
            {
                innerException = new Win32Exception(errorCollection[0].Win32ErrorCode);
            }

            SqlException exception = new SqlException(message.ToString(), errorCollection, innerException, conId);

            exception.Data.Add("HelpLink.ProdName", "Microsoft SQL Server");

            if (!string.IsNullOrEmpty(serverVersion))
            {
                exception.Data.Add("HelpLink.ProdVer", serverVersion);
            }
            exception.Data.Add("HelpLink.EvtSrc", "MSSQLServer");
            exception.Data.Add("HelpLink.EvtID", errorCollection[0].Number.ToString(CultureInfo.InvariantCulture));
            exception.Data.Add("HelpLink.BaseHelpUrl", "http://go.microsoft.com/fwlink");
            exception.Data.Add("HelpLink.LinkId", "20476");

            return exception;
        }

        internal SqlException InternalClone()
        {
            SqlException exception = new SqlException(Message, _errors, InnerException, _clientConnectionId);
            if (this.Data != null)
                foreach (DictionaryEntry entry in this.Data)
                    exception.Data.Add(entry.Key, entry.Value);
            exception._doNotReconnect = this._doNotReconnect;
            return exception;
        }

        // Do not serialize this field! It is used to indicate that no reconnection attempts are required
        internal bool _doNotReconnect = false;
    }
}<|MERGE_RESOLUTION|>--- conflicted
+++ resolved
@@ -17,10 +17,9 @@
 namespace System.Data.SqlClient
 {
     [Serializable]
-<<<<<<< HEAD
-=======
+#if !MONO
     [System.Runtime.CompilerServices.TypeForwardedFrom("System.Data, Version=4.0.0.0, Culture=neutral, PublicKeyToken=b77a5c561934e089")]
->>>>>>> 2d2ecd2d
+#endif
     public sealed partial class SqlException : System.Data.Common.DbException
     {
         private const string OriginalClientConnectionIdKey = "OriginalClientConnectionId";
