--- conflicted
+++ resolved
@@ -13,10 +13,9 @@
 {
     /// <include file='doc\XmlSchemaException.uex' path='docs/doc[@for="XmlSchemaException"]/*' />
     [Serializable]
-<<<<<<< HEAD
-=======
+#if !MONO
     [System.Runtime.CompilerServices.TypeForwardedFrom("System.Xml, Version=4.0.0.0, Culture=neutral, PublicKeyToken=b77a5c561934e089")]
->>>>>>> 2d2ecd2d
+#endif
     public class XmlSchemaValidationException : XmlSchemaException
     {
         private Object _sourceNodeObject;
