--- conflicted
+++ resolved
@@ -17,10 +17,9 @@
     ///       number, line number, character position, and a text description.</para>
     /// </devdoc>
     [Serializable]
-<<<<<<< HEAD
-=======
+#if !MONO
     [System.Runtime.CompilerServices.TypeForwardedFrom("System.Xml, Version=4.0.0.0, Culture=neutral, PublicKeyToken=b77a5c561934e089")]
->>>>>>> 2d2ecd2d
+#endif
     public class XmlException : SystemException
     {
         private string _res;
