--- conflicted
+++ resolved
@@ -5,9 +5,8 @@
 using System.Collections.Generic;
 using System.Diagnostics;
 using System.IO;
-using System.Net.Security;
-using System.Net.Sockets;
-using System.Runtime.ExceptionServices;
+using System.Net.Http;
+using System.Net.Http.Headers;
 using System.Security.Cryptography;
 using System.Security.Cryptography.X509Certificates;
 using System.Text;
@@ -18,15 +17,6 @@
 {
     internal sealed class WebSocketHandle
     {
-        /// <summary>Per-thread cached StringBuilder for building of strings to send on the connection.</summary>
-        [ThreadStatic]
-        private static StringBuilder t_cachedStringBuilder;
-
-        /// <summary>Default encoding for HTTP requests. Latin alphabet no 1, ISO/IEC 8859-1.</summary>
-        private static readonly Encoding s_defaultHttpEncoding = Encoding.GetEncoding(28591);
-
-        /// <summary>Size of the receive buffer to use.</summary>
-        private const int DefaultReceiveBufferSize = 0x1000;
         /// <summary>GUID appended by the server as part of the security key response.  Defined in the RFC.</summary>
         private const string WSServerGuid = "258EAFA5-E914-47DA-95CA-C5AB0DC85B11";
 #if !MONO
@@ -80,63 +70,148 @@
 
         public Task CloseOutputAsync(WebSocketCloseStatus closeStatus, string statusDescription, CancellationToken cancellationToken) =>
             _webSocket.CloseOutputAsync(closeStatus, statusDescription, cancellationToken);
-
+        
         public async Task ConnectAsyncCore(Uri uri, CancellationToken cancellationToken, ClientWebSocketOptions options)
         {
-            // TODO #14480 : Not currently implemented, or explicitly ignored:
-            // - ClientWebSocketOptions.UseDefaultCredentials
-            // - ClientWebSocketOptions.Credentials
-            // - ClientWebSocketOptions.Proxy
-            // - ClientWebSocketOptions._sendBufferSize
-
-            // Establish connection to the server
-            CancellationTokenRegistration registration = cancellationToken.Register(s => ((WebSocketHandle)s).Abort(), this);
+            HttpResponseMessage response = null;
+            SocketsHttpHandler handler = null;
+            bool disposeHandler = true;
             try
             {
-                // Connect to the remote server
-                Socket connectedSocket = await ConnectSocketAsync(uri.Host, uri.Port, cancellationToken).ConfigureAwait(false);
-                Stream stream = new NetworkStream(connectedSocket, ownsSocket:true);
-
-               const System.Security.Authentication.SslProtocols AllowedSecurityProtocols = System.Security.Authentication.SslProtocols.Tls | System.Security.Authentication.SslProtocols.Tls11 | System.Security.Authentication.SslProtocols.Tls12;
-
-                // Upgrade to SSL if needed
-                if (uri.Scheme == UriScheme.Wss)
-                {
-                    var sslStream = new SslStream(stream);
-                    await sslStream.AuthenticateAsClientAsync(
-                        uri.Host,
-                        options.ClientCertificates,
-                        AllowedSecurityProtocols,
-                        checkCertificateRevocation: false).ConfigureAwait(false);
-                    stream = sslStream;
+                var request = new HttpRequestMessage(HttpMethod.Get, uri);
+                if (options._requestHeaders?.Count > 0) // use field to avoid lazily initializing the collection
+                {
+                    foreach (string key in options.RequestHeaders)
+                    {
+                        request.Headers.Add(key, options.RequestHeaders[key]);
+                    }
                 }
 
                 // Create the security key and expected response, then build all of the request headers
                 KeyValuePair<string, string> secKeyAndSecWebSocketAccept = CreateSecKeyAndSecWebSocketAccept();
-                byte[] requestHeader = BuildRequestHeader(uri, options, secKeyAndSecWebSocketAccept.Key);
-
-                // Write out the header to the connection
-                await stream.WriteAsync(requestHeader, 0, requestHeader.Length, cancellationToken).ConfigureAwait(false);
-
-                // Parse the response and store our state for the remainder of the connection
-                string subprotocol = await ParseAndValidateConnectResponseAsync(stream, options, secKeyAndSecWebSocketAccept.Value, cancellationToken).ConfigureAwait(false);
-
-                _webSocket = WebSocket.CreateClientWebSocket(
-                    stream, subprotocol, options.ReceiveBufferSize, options.SendBufferSize, options.KeepAliveInterval, false, options.Buffer.GetValueOrDefault());
-
-                // If a concurrent Abort or Dispose came in before we set _webSocket, make sure to update it appropriately
-                if (_state == WebSocketState.Aborted)
-                {
-<<<<<<< HEAD
-                    _webSocket.Abort();
-=======
+                AddWebSocketHeaders(request, secKeyAndSecWebSocketAccept.Key, options);
+
+                // Create the handler for this request and populate it with all of the options.
+                // Try to use a shared handler rather than creating a new one just for this request, if
+                // the options are compatible.
+                if (options.Credentials == null &&
+                    !options.UseDefaultCredentials &&
+                    options.Proxy == null &&
+                    options.Cookies == null &&
+                    options.RemoteCertificateValidationCallback == null &&
+                    options._clientCertificates?.Count == 0)
+                {
+                    disposeHandler = false;
+                    handler = s_defaultHandler;
+                    if (handler == null)
+                    {
+                        handler = new SocketsHttpHandler()
+                        {
+                            PooledConnectionLifetime = TimeSpan.Zero,
+                            UseProxy = false,
+                            UseCookies = false,
+                        };
+                        if (Interlocked.CompareExchange(ref s_defaultHandler, handler, null) != null)
+                        {
+                            handler.Dispose();
+                            handler = s_defaultHandler;
+                        }
+                    }
+                }
+                else
+                {
+                    handler = new SocketsHttpHandler();
+                    handler.PooledConnectionLifetime = TimeSpan.Zero;
+                    handler.CookieContainer = options.Cookies;
+                    handler.UseCookies = options.Cookies != null;
+                    handler.SslOptions.RemoteCertificateValidationCallback = options.RemoteCertificateValidationCallback;
+
+                    if (options.UseDefaultCredentials)
+                    {
+                        handler.Credentials = CredentialCache.DefaultCredentials;
+                    }
+                    else
+                    {
+                        handler.Credentials = options.Credentials;
+                    }
+
+                    if (options.Proxy == null)
+                    {
+                        handler.UseProxy = false;
+                    }
+                    else if (options.Proxy != ClientWebSocket.DefaultWebProxy.Instance)
+                    {
+                        handler.Proxy = options.Proxy;
+                    }
+
+                    if (options._clientCertificates?.Count > 0) // use field to avoid lazily initializing the collection
+                    {
+                        Debug.Assert(handler.SslOptions.ClientCertificates == null);
+                        handler.SslOptions.ClientCertificates = new X509Certificate2Collection();
+                        handler.SslOptions.ClientCertificates.AddRange(options.ClientCertificates);
+                    }
+                }
+
+                // Issue the request.  The response must be status code 101.
+                CancellationTokenSource linkedCancellation, externalAndAbortCancellation;
+                if (cancellationToken.CanBeCanceled) // avoid allocating linked source if external token is not cancelable
+                {
+                    linkedCancellation =
+                        externalAndAbortCancellation =
+                        CancellationTokenSource.CreateLinkedTokenSource(cancellationToken, _abortSource.Token);
+                }
+                else
+                {
+                    linkedCancellation = null;
+                    externalAndAbortCancellation = _abortSource;
+                }
+
+                using (linkedCancellation)
+                {
+                    response = await new HttpMessageInvoker(handler).SendAsync(request, externalAndAbortCancellation.Token).ConfigureAwait(false);
+                    externalAndAbortCancellation.Token.ThrowIfCancellationRequested(); // poll in case sends/receives in request/response didn't observe cancellation
+                }
+
+                if (response.StatusCode != HttpStatusCode.SwitchingProtocols)
+                {
                     throw new WebSocketException(SR.Format(SR.net_WebSockets_Connect101Expected, (int) response.StatusCode));
->>>>>>> 92cc2668
-                }
-                else if (_state == WebSocketState.Closed)
-                {
-                    _webSocket.Dispose();
-                }
+                }
+
+                // The Connection, Upgrade, and SecWebSocketAccept headers are required and with specific values.
+                ValidateHeader(response.Headers, HttpKnownHeaderNames.Connection, "Upgrade");
+                ValidateHeader(response.Headers, HttpKnownHeaderNames.Upgrade, "websocket");
+                ValidateHeader(response.Headers, HttpKnownHeaderNames.SecWebSocketAccept, secKeyAndSecWebSocketAccept.Value);
+
+                // The SecWebSocketProtocol header is optional.  We should only get it with a non-empty value if we requested subprotocols,
+                // and then it must only be one of the ones we requested.  If we got a subprotocol other than one we requested (or if we
+                // already got one in a previous header), fail. Otherwise, track which one we got.
+                string subprotocol = null;
+                IEnumerable<string> subprotocolEnumerableValues;
+                if (response.Headers.TryGetValues(HttpKnownHeaderNames.SecWebSocketProtocol, out subprotocolEnumerableValues))
+                {
+                    Debug.Assert(subprotocolEnumerableValues is string[]);
+                    string[] subprotocolArray = (string[])subprotocolEnumerableValues;
+                    if (subprotocolArray.Length > 0 && !string.IsNullOrEmpty(subprotocolArray[0]))
+                    {
+                        subprotocol = options.RequestedSubProtocols.Find(requested => string.Equals(requested, subprotocolArray[0], StringComparison.OrdinalIgnoreCase));
+                        if (subprotocol == null)
+                        {
+                            throw new WebSocketException(
+                                WebSocketError.UnsupportedProtocol,
+                                SR.Format(SR.net_WebSockets_AcceptUnsupportedProtocol, string.Join(", ", options.RequestedSubProtocols), string.Join(", ", subprotocolArray)));
+                        }
+                    }
+                }
+
+                // Get the response stream and wrap it in a web socket.
+                Stream connectedStream = await response.Content.ReadAsStreamAsync().ConfigureAwait(false);
+                Debug.Assert(connectedStream.CanWrite);
+                Debug.Assert(connectedStream.CanRead);
+                _webSocket = WebSocket.CreateFromStream(
+                    connectedStream,
+                    isServer: false,
+                    subprotocol,
+                    options.KeepAliveInterval);
             }
             catch (Exception exc)
             {
@@ -146,6 +221,7 @@
                 }
 
                 Abort();
+                response?.Dispose();
 
                 if (exc is WebSocketException)
                 {
@@ -155,134 +231,24 @@
             }
             finally
             {
-                registration.Dispose();
-            }
-        }
-
-        /// <summary>Connects a socket to the specified host and port, subject to cancellation and aborting.</summary>
-        /// <param name="host">The host to which to connect.</param>
-        /// <param name="port">The port to which to connect on the host.</param>
-        /// <param name="cancellationToken">The CancellationToken to use to cancel the websocket.</param>
-        /// <returns>The connected Socket.</returns>
-        private async Task<Socket> ConnectSocketAsync(string host, int port, CancellationToken cancellationToken)
-        {
-            IPAddress[] addresses = await Dns.GetHostAddressesAsync(host).ConfigureAwait(false);
-
-            ExceptionDispatchInfo lastException = null;
-            foreach (IPAddress address in addresses)
-            {
-                var socket = new Socket(address.AddressFamily, SocketType.Stream, ProtocolType.Tcp);
-                try
-                {
-                    using (cancellationToken.Register(s => ((Socket)s).Dispose(), socket))
-                    using (_abortSource.Token.Register(s => ((Socket)s).Dispose(), socket))
-                    {
-                        try
-                        {
-                            await socket.ConnectAsync(address, port).ConfigureAwait(false);
-                        }
-                        catch (ObjectDisposedException ode)
-                        {
-                            // If the socket was disposed because cancellation was requested, translate the exception
-                            // into a new OperationCanceledException.  Otherwise, let the original ObjectDisposedexception propagate.
-                            CancellationToken token = cancellationToken.IsCancellationRequested ? cancellationToken : _abortSource.Token;
-                            if (token.IsCancellationRequested)
-                            {
-                                throw new OperationCanceledException(new OperationCanceledException().Message, ode, token);
-                            }
-                        }
-                    }
-                    cancellationToken.ThrowIfCancellationRequested(); // in case of a race and socket was disposed after the await
-                    _abortSource.Token.ThrowIfCancellationRequested();
-                    return socket;
-                }
-                catch (Exception exc)
-                {
-                    socket.Dispose();
-                    lastException = ExceptionDispatchInfo.Capture(exc);
-                }
-            }
-
-            lastException?.Throw();
-
-            Debug.Fail("We should never get here. We should have already returned or an exception should have been thrown.");
-            throw new WebSocketException(SR.net_webstatus_ConnectFailure);
-        }
-
-        /// <summary>Creates a byte[] containing the headers to send to the server.</summary>
-        /// <param name="uri">The Uri of the server.</param>
-        /// <param name="options">The options used to configure the websocket.</param>
+                // Disposing the handler will not affect any active stream wrapped in the WebSocket.
+                if (disposeHandler)
+                {
+                    handler?.Dispose();
+                }
+            }
+        }
+
         /// <param name="secKey">The generated security key to send in the Sec-WebSocket-Key header.</param>
-        /// <returns>The byte[] containing the encoded headers ready to send to the network.</returns>
-        private static byte[] BuildRequestHeader(Uri uri, ClientWebSocketOptions options, string secKey)
-        {
-            StringBuilder builder = t_cachedStringBuilder ?? (t_cachedStringBuilder = new StringBuilder());
-            Debug.Assert(builder.Length == 0, $"Expected builder to be empty, got one of length {builder.Length}");
-            try
-            {
-                builder.Append("GET ").Append(uri.PathAndQuery).Append(" HTTP/1.1\r\n");
-
-                // Add all of the required headers, honoring Host header if set.
-                string hostHeader = options.RequestHeaders[HttpKnownHeaderNames.Host];
-                builder.Append("Host: ");
-                if (string.IsNullOrEmpty(hostHeader))
-                {
-                    builder.Append(uri.IdnHost).Append(':').Append(uri.Port).Append("\r\n");
-                }
-                else
-                {
-                    builder.Append(hostHeader).Append("\r\n");
-                }
-
-                builder.Append("Connection: Upgrade\r\n");
-                builder.Append("Upgrade: websocket\r\n");
-                builder.Append("Sec-WebSocket-Version: 13\r\n");
-                builder.Append("Sec-WebSocket-Key: ").Append(secKey).Append("\r\n");
-
-                // Add all of the additionally requested headers
-                foreach (string key in options.RequestHeaders.AllKeys)
-                {
-                    if (string.Equals(key, HttpKnownHeaderNames.Host, StringComparison.OrdinalIgnoreCase))
-                    {
-                        // Host header handled above
-                        continue;
-                    }
-
-                    builder.Append(key).Append(": ").Append(options.RequestHeaders[key]).Append("\r\n");
-                }
-
-                // Add the optional subprotocols header
-                if (options.RequestedSubProtocols.Count > 0)
-                {
-                    builder.Append(HttpKnownHeaderNames.SecWebSocketProtocol).Append(": ");
-                    builder.Append(options.RequestedSubProtocols[0]);
-                    for (int i = 1; i < options.RequestedSubProtocols.Count; i++)
-                    {
-                        builder.Append(", ").Append(options.RequestedSubProtocols[i]);
-                    }
-                    builder.Append("\r\n");
-                }
-
-                // Add an optional cookies header
-                if (options.Cookies != null)
-                {
-                    string header = options.Cookies.GetCookieHeader(uri);
-                    if (!string.IsNullOrWhiteSpace(header))
-                    {
-                        builder.Append(HttpKnownHeaderNames.Cookie).Append(": ").Append(header).Append("\r\n");
-                    }
-                }
-
-                // End the headers
-                builder.Append("\r\n");
-
-                // Return the bytes for the built up header
-                return s_defaultHttpEncoding.GetBytes(builder.ToString());
-            }
-            finally
-            {
-                // Make sure we clear the builder
-                builder.Clear();
+        private static void AddWebSocketHeaders(HttpRequestMessage request, string secKey, ClientWebSocketOptions options)
+        {
+            request.Headers.TryAddWithoutValidation(HttpKnownHeaderNames.Connection, HttpKnownHeaderNames.Upgrade);
+            request.Headers.TryAddWithoutValidation(HttpKnownHeaderNames.Upgrade, "websocket");
+            request.Headers.TryAddWithoutValidation(HttpKnownHeaderNames.SecWebSocketVersion, "13");
+            request.Headers.TryAddWithoutValidation(HttpKnownHeaderNames.SecWebSocketKey, secKey);
+            if (options._requestedSubProtocols?.Count > 0)
+            {
+                request.Headers.Add(HttpKnownHeaderNames.SecWebSocketProtocol, string.Join(", ", options.RequestedSubProtocols));
             }
         }
 
@@ -303,174 +269,21 @@
             }
         }
 
-        /// <summary>Read and validate the connect response headers from the server.</summary>
-        /// <param name="stream">The stream from which to read the response headers.</param>
-        /// <param name="options">The options used to configure the websocket.</param>
-        /// <param name="expectedSecWebSocketAccept">The expected value of the Sec-WebSocket-Accept header.</param>
-        /// <param name="cancellationToken">The CancellationToken to use to cancel the websocket.</param>
-        /// <returns>The agreed upon subprotocol with the server, or null if there was none.</returns>
-        private async Task<string> ParseAndValidateConnectResponseAsync(
-            Stream stream, ClientWebSocketOptions options, string expectedSecWebSocketAccept, CancellationToken cancellationToken)
-        {
-            // Read the first line of the response
-            string statusLine = await ReadResponseHeaderLineAsync(stream, cancellationToken).ConfigureAwait(false);
-
-            // Depending on the underlying sockets implementation and timing, connecting to a server that then
-            // immediately closes the connection may either result in an exception getting thrown from the connect
-            // earlier, or it may result in getting to here but reading 0 bytes.  If we read 0 bytes and thus have
-            // an empty status line, treat it as a connect failure.
-            if (string.IsNullOrEmpty(statusLine))
-            {
-                throw new WebSocketException(SR.Format(SR.net_webstatus_ConnectFailure));
-            }
-
-            const string ExpectedStatusStart = "HTTP/1.1 ";
-            const string ExpectedStatusStatWithCode = "HTTP/1.1 101"; // 101 == SwitchingProtocols
-
-            // If the status line doesn't begin with "HTTP/1.1" or isn't long enough to contain a status code, fail.
-            if (!statusLine.StartsWith(ExpectedStatusStart, StringComparison.Ordinal) || statusLine.Length < ExpectedStatusStatWithCode.Length)
-            {
-                throw new WebSocketException(WebSocketError.HeaderError);
-            }
-
-            // If the status line doesn't contain a status code 101, or if it's long enough to have a status description
-            // but doesn't contain whitespace after the 101, fail.
-            if (!statusLine.StartsWith(ExpectedStatusStatWithCode, StringComparison.Ordinal) ||
-                (statusLine.Length > ExpectedStatusStatWithCode.Length && !char.IsWhiteSpace(statusLine[ExpectedStatusStatWithCode.Length])))
-            {
-                throw new WebSocketException(SR.net_webstatus_ConnectFailure);
-            }
-
-            // Read each response header. Be liberal in parsing the response header, treating
-            // everything to the left of the colon as the key and everything to the right as the value, trimming both.
-            // For each header, validate that we got the expected value.
-            bool foundUpgrade = false, foundConnection = false, foundSecWebSocketAccept = false;
-            string subprotocol = null;
-            string line;
-            while (!string.IsNullOrEmpty(line = await ReadResponseHeaderLineAsync(stream, cancellationToken).ConfigureAwait(false)))
-            {
-                int colonIndex = line.IndexOf(':');
-                if (colonIndex == -1)
-                {
-                    throw new WebSocketException(WebSocketError.HeaderError);
-                }
-
-                string headerName = line.SubstringTrim(0, colonIndex);
-                string headerValue = line.SubstringTrim(colonIndex + 1);
-
-                // The Connection, Upgrade, and SecWebSocketAccept headers are required and with specific values.
-                ValidateAndTrackHeader(HttpKnownHeaderNames.Connection, "Upgrade", headerName, headerValue, ref foundConnection);
-                ValidateAndTrackHeader(HttpKnownHeaderNames.Upgrade, "websocket", headerName, headerValue, ref foundUpgrade);
-                ValidateAndTrackHeader(HttpKnownHeaderNames.SecWebSocketAccept, expectedSecWebSocketAccept, headerName, headerValue, ref foundSecWebSocketAccept);
-
-                // The SecWebSocketProtocol header is optional.  We should only get it with a non-empty value if we requested subprotocols,
-                // and then it must only be one of the ones we requested.  If we got a subprotocol other than one we requested (or if we
-                // already got one in a previous header), fail. Otherwise, track which one we got.
-                if (string.Equals(HttpKnownHeaderNames.SecWebSocketProtocol, headerName, StringComparison.OrdinalIgnoreCase) &&
-                    !string.IsNullOrWhiteSpace(headerValue))
-                {
-                    string newSubprotocol = options.RequestedSubProtocols.Find(requested => string.Equals(requested, headerValue, StringComparison.OrdinalIgnoreCase));
-                    if (newSubprotocol == null || subprotocol != null)
-                    {
-                        throw new WebSocketException(
-                            WebSocketError.UnsupportedProtocol,
-                            SR.Format(SR.net_WebSockets_AcceptUnsupportedProtocol, string.Join(", ", options.RequestedSubProtocols), subprotocol));
-                    }
-                    subprotocol = newSubprotocol;
-                }
-            }
-            if (!foundUpgrade || !foundConnection || !foundSecWebSocketAccept)
-            {
-                throw new WebSocketException(SR.net_webstatus_ConnectFailure);
-            }
-
-            return subprotocol;
-        }
-
-        /// <summary>Validates a received header against expected values and tracks that we've received it.</summary>
-        /// <param name="targetHeaderName">The header name against which we're comparing.</param>
-        /// <param name="targetHeaderValue">The header value against which we're comparing.</param>
-        /// <param name="foundHeaderName">The actual header name received.</param>
-        /// <param name="foundHeaderValue">The actual header value received.</param>
-        /// <param name="foundHeader">A bool tracking whether this header has been seen.</param>
-        private static void ValidateAndTrackHeader(
-            string targetHeaderName, string targetHeaderValue,
-            string foundHeaderName, string foundHeaderValue,
-            ref bool foundHeader)
-        {
-            bool isTargetHeader = string.Equals(targetHeaderName, foundHeaderName, StringComparison.OrdinalIgnoreCase);
-            if (!foundHeader)
-            {
-                if (isTargetHeader)
-                {
-                    if (!string.Equals(targetHeaderValue, foundHeaderValue, StringComparison.OrdinalIgnoreCase))
-                    {
-                        throw new WebSocketException(SR.Format(SR.net_WebSockets_InvalidResponseHeader, targetHeaderName, foundHeaderValue));
-                    }
-                    foundHeader = true;
-                }
-            }
-            else
-            {
-                if (isTargetHeader)
-                {
-                    throw new WebSocketException(SR.Format(SR.net_webstatus_ConnectFailure));
-                }
-            }
-        }
-
-        /// <summary>Reads a line from the stream.</summary>
-        /// <param name="stream">The stream from which to read.</param>
-        /// <param name="cancellationToken">The CancellationToken used to cancel the websocket.</param>
-        /// <returns>The read line, or null if none could be read.</returns>
-        private static async Task<string> ReadResponseHeaderLineAsync(Stream stream, CancellationToken cancellationToken)
-        {
-            StringBuilder sb = t_cachedStringBuilder;
-            if (sb != null)
-            {
-                t_cachedStringBuilder = null;
-                Debug.Assert(sb.Length == 0, $"Expected empty StringBuilder");
-            }
-            else
-            {
-                sb = new StringBuilder();
-            }
-
-            var arr = new byte[1];
-            char prevChar = '\0';
-            try
-            {
-                // TODO: Reading one byte is extremely inefficient.  The problem, however,
-                // is that if we read multiple bytes, we could end up reading bytes post-headers
-                // that are part of messages meant to be read by the managed websocket after
-                // the connection.  The likely solution here is to wrap the stream in a BufferedStream,
-                // though a) that comes at the expense of an extra set of virtual calls, b) 
-                // it adds a buffer when the managed websocket will already be using a buffer, and
-                // c) it's not exposed on the version of the System.IO contract we're currently using.
-                while (await stream.ReadAsync(arr, 0, 1, cancellationToken).ConfigureAwait(false) == 1)
-                {
-                    // Process the next char
-                    char curChar = (char)arr[0];
-                    if (prevChar == '\r' && curChar == '\n')
-                    {
-                        break;
-                    }
-                    sb.Append(curChar);
-                    prevChar = curChar;
-                }
-
-                if (sb.Length > 0 && sb[sb.Length - 1] == '\r')
-                {
-                    sb.Length = sb.Length - 1;
-                }
-
-                return sb.ToString();
-            }
-            finally
-            {
-                sb.Clear();
-                t_cachedStringBuilder = sb;
-            }
-        }
+        private static void ValidateHeader(HttpHeaders headers, string name, string expectedValue)
+        {
+            if (!headers.TryGetValues(name, out IEnumerable<string> values))
+            {
+                ThrowConnectFailure();
+            }
+
+            Debug.Assert(values is string[]);
+            string[] array = (string[])values;
+            if (array.Length != 1 || !string.Equals(array[0], expectedValue, StringComparison.OrdinalIgnoreCase))
+            {
+                throw new WebSocketException(SR.Format(SR.net_WebSockets_InvalidResponseHeader, name, string.Join(", ", array)));
+            }
+        }
+
+        private static void ThrowConnectFailure() => throw new WebSocketException(SR.net_webstatus_ConnectFailure);
     }
 }