// Licensed to the .NET Foundation under one or more agreements.
// The .NET Foundation licenses this file to you under the MIT license.
// See the LICENSE file in the project root for more information.

using System.Runtime.CompilerServices;
using System.Runtime.InteropServices;
using System.Runtime.Serialization;

namespace System.ComponentModel.Design
{
    /// <summary>
    /// The exception thrown when an attempt is made to edit a file that is checked into
    /// a source control program.
    /// </summary>
    [Serializable]
<<<<<<< HEAD
#if !MONO
    [System.Runtime.CompilerServices.TypeForwardedFrom("System, Version=4.0.0.0, Culture=neutral, PublicKeyToken=b77a5c561934e089")]
#endif
=======
    [TypeForwardedFrom("System, Version=4.0.0.0, Culture=neutral, PublicKeyToken=b77a5c561934e089")]
>>>>>>> 92cc2668
    public class CheckoutException : ExternalException
    {
        private const int E_ABORT = unchecked((int)0x80004004);
        /// <summary>
        /// Initializes a <see cref='System.ComponentModel.Design.CheckoutException'/> that specifies that the checkout
        /// was canceled. This field is read-only.
        /// </summary>
        public static readonly CheckoutException Canceled = new CheckoutException(SR.CHECKOUTCanceled, E_ABORT);

        /// <summary>
        /// Initializes a new instance of the <see cref='System.ComponentModel.Design.CheckoutException'/> class with
        /// no associated message or error code.
        /// </summary>
        public CheckoutException()
        {
        }

        /// <summary>
        /// Initializes a new instance of the <see cref='System.ComponentModel.Design.CheckoutException'/>
        /// class with the specified message.
        /// </summary>
        public CheckoutException(string message) : base(message)
        {
        }

        /// <summary>
        /// Initializes a new instance of the <see cref='System.ComponentModel.Design.CheckoutException'/>
        /// class with the specified message and error code.
        /// </summary>
        public CheckoutException(string message, int errorCode) : base(message, errorCode)
        {
        }

        /// <summary>
        /// Need this constructor since Exception implements ISerializable. We don't have any fields,
        /// so just forward this to base.
        /// </summary>
        protected CheckoutException(SerializationInfo info, StreamingContext context) : base(info, context)
        {
        }

        /// <summary>
        /// Initializes a new instance of the Exception class with a specified error message and a 
        /// reference to the inner exception that is the cause of this exception.
        /// FxCop CA1032: Multiple constructors are required to correctly implement a custom exception.
        /// </summary>
        public CheckoutException(string message, Exception innerException) : base(message, innerException)
        {
        }
    }
}<|MERGE_RESOLUTION|>--- conflicted
+++ resolved
@@ -13,13 +13,9 @@
     /// a source control program.
     /// </summary>
     [Serializable]
-<<<<<<< HEAD
 #if !MONO
-    [System.Runtime.CompilerServices.TypeForwardedFrom("System, Version=4.0.0.0, Culture=neutral, PublicKeyToken=b77a5c561934e089")]
+    [TypeForwardedFrom("System, Version=4.0.0.0, Culture=neutral, PublicKeyToken=b77a5c561934e089")]
 #endif
-=======
-    [TypeForwardedFrom("System, Version=4.0.0.0, Culture=neutral, PublicKeyToken=b77a5c561934e089")]
->>>>>>> 92cc2668
     public class CheckoutException : ExternalException
     {
         private const int E_ABORT = unchecked((int)0x80004004);
