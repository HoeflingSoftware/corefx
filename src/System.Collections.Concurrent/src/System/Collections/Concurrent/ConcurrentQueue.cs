--- conflicted
+++ resolved
@@ -20,12 +20,8 @@
     /// </remarks>
     [DebuggerDisplay("Count = {Count}")]
     [DebuggerTypeProxy(typeof(IProducerConsumerCollectionDebugView<>))]
-<<<<<<< HEAD
     [Serializable]
-    public class ConcurrentQueue<T> : IProducerConsumerCollection<T>, IReadOnlyCollection<T>
-=======
     public partial class ConcurrentQueue<T> : IProducerConsumerCollection<T>, IReadOnlyCollection<T>
->>>>>>> acb44e79
     {
         // This implementation provides an unbounded, multi-producer multi-consumer queue
         // that supports the standard Enqueue/TryDequeue operations, as well as support for
