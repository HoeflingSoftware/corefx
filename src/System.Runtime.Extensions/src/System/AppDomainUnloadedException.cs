--- conflicted
+++ resolved
@@ -7,10 +7,9 @@
 namespace System
 {
     [Serializable]
-<<<<<<< HEAD
-=======
+#if !MONO
     [System.Runtime.CompilerServices.TypeForwardedFrom("mscorlib, Version=4.0.0.0, Culture=neutral, PublicKeyToken=b77a5c561934e089")]
->>>>>>> 2d2ecd2d
+#endif
     public class AppDomainUnloadedException : SystemException
     {
         internal const int COR_E_APPDOMAINUNLOADED = unchecked((int)0x80131014); // corresponds to __HResults.COR_E_APPDOMAINUNLOADED in corelib
