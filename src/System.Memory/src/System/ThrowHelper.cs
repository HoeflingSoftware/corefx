// Licensed to the .NET Foundation under one or more agreements.
// The .NET Foundation licenses this file to you under the MIT license.
// See the LICENSE file in the project root for more information.

using System.Runtime.CompilerServices;
using System.Buffers;

namespace System
{
    //
    // This pattern of easily inlinable "void Throw" routines that stack on top of NoInlining factory methods
    // is a compromise between older JITs and newer JITs (RyuJIT in Core CLR 1.1.0+ and desktop CLR in 4.6.3+).
    // This package is explicitly targeted at older JITs as newer runtimes expect to implement Span intrinsically for
    // best performance.
    //
    // The aim of this pattern is three-fold
    // 1. Extracting the throw makes the method preforming the throw in a conditional branch smaller and more inlinable
    // 2. Extracting the throw from generic method to non-generic method reduces the repeated codegen size for value types
    // 3a. Newer JITs will not inline the methods that only throw and also recognise them, move the call to cold section
    //     and not add stack prep and unwind before calling https://github.com/dotnet/coreclr/pull/6103
    // 3b. Older JITs will inline the throw itself and move to cold section; but not inline the non-inlinable exception
    //     factory methods - still maintaining advantages 1 & 2
    //

    internal static partial class ThrowHelper
    {
        internal static void ThrowArgumentNullException(ExceptionArgument argument) { throw CreateArgumentNullException(argument); }
        [MethodImpl(MethodImplOptions.NoInlining)]
        private static Exception CreateArgumentNullException(ExceptionArgument argument) { return new ArgumentNullException(argument.ToString()); }

        internal static void ThrowArrayTypeMismatchException() { throw CreateArrayTypeMismatchException(); }
        [MethodImpl(MethodImplOptions.NoInlining)]
        private static Exception CreateArrayTypeMismatchException() { return new ArrayTypeMismatchException(); }

        internal static void ThrowArgumentException_InvalidTypeWithPointersNotSupported(Type type) { throw CreateArgumentException_InvalidTypeWithPointersNotSupported(type); }
        [MethodImpl(MethodImplOptions.NoInlining)]
        private static Exception CreateArgumentException_InvalidTypeWithPointersNotSupported(Type type) { return new ArgumentException(SR.Format(SR.Argument_InvalidTypeWithPointersNotSupported, type)); }

        internal static void ThrowArgumentException_DestinationTooShort() { throw CreateArgumentException_DestinationTooShort(); }
        [MethodImpl(MethodImplOptions.NoInlining)]
        private static Exception CreateArgumentException_DestinationTooShort() { return new ArgumentException(SR.Argument_DestinationTooShort); }

        internal static void ThrowIndexOutOfRangeException() { throw CreateIndexOutOfRangeException(); }
        [MethodImpl(MethodImplOptions.NoInlining)]
        private static Exception CreateIndexOutOfRangeException() { return new IndexOutOfRangeException(); }

        internal static void ThrowArgumentOutOfRangeException() { throw CreateArgumentOutOfRangeException(); }
        [MethodImpl(MethodImplOptions.NoInlining)]
        private static Exception CreateArgumentOutOfRangeException() { return new ArgumentOutOfRangeException(); }

        internal static void ThrowArgumentOutOfRangeException(ExceptionArgument argument) { throw CreateArgumentOutOfRangeException(argument); }
        [MethodImpl(MethodImplOptions.NoInlining)]
        private static Exception CreateArgumentOutOfRangeException(ExceptionArgument argument) { return new ArgumentOutOfRangeException(argument.ToString()); }

        internal static void ThrowArgumentOutOfRangeException_PrecisionTooLarge() { throw CreateArgumentOutOfRangeException_PrecisionTooLarge(); }
        [MethodImpl(MethodImplOptions.NoInlining)]
        private static Exception CreateArgumentOutOfRangeException_PrecisionTooLarge() { return new ArgumentOutOfRangeException("precision", SR.Format(SR.Argument_PrecisionTooLarge, StandardFormat.MaxPrecision)); }

        internal static void ThrowArgumentOutOfRangeException_SymbolDoesNotFit() { throw CreateArgumentOutOfRangeException_SymbolDoesNotFit(); }
        [MethodImpl(MethodImplOptions.NoInlining)]
        private static Exception CreateArgumentOutOfRangeException_SymbolDoesNotFit() { return new ArgumentOutOfRangeException("symbol", SR.Argument_BadFormatSpecifier); }

        internal static void ThrowInvalidOperationException() { throw CreateInvalidOperationException(); }
        [MethodImpl(MethodImplOptions.NoInlining)]
        private static Exception CreateInvalidOperationException() { return new InvalidOperationException(); }

        internal static void ThrowInvalidOperationException_OutstandingReferences() { throw CreateInvalidOperationException_OutstandingReferences(); }
        [MethodImpl(MethodImplOptions.NoInlining)]
        private static Exception CreateInvalidOperationException_OutstandingReferences() { return new InvalidOperationException(SR.OutstandingReferences); }

        internal static void ThrowInvalidOperationException_UnexpectedSegmentType() { throw CreateInvalidOperationException_UnexpectedSegmentType(); }
        [MethodImpl(MethodImplOptions.NoInlining)]
        private static Exception CreateInvalidOperationException_UnexpectedSegmentType() { return new InvalidOperationException(SR.UnexpectedSegmentType); }

        internal static void ThrowInvalidOperationException_EndPositionNotReached() { throw CreateInvalidOperationException_EndPositionNotReached(); }
        [MethodImpl(MethodImplOptions.NoInlining)]
        private static Exception CreateInvalidOperationException_EndPositionNotReached() { return new InvalidOperationException(SR.EndPositionNotReached); }

        internal static void ThrowArgumentOutOfRangeException_PositionOutOfRange() { throw CreateArgumentOutOfRangeException_PositionOutOfRange(); }
        [MethodImpl(MethodImplOptions.NoInlining)]
        private static Exception CreateArgumentOutOfRangeException_PositionOutOfRange() { return new ArgumentOutOfRangeException("position"); }

        internal static void ThrowArgumentOutOfRangeException_CountOutOfRange() { throw CreateArgumentOutOfRangeException_CountOutOfRange(); }
        [MethodImpl(MethodImplOptions.NoInlining)]
        private static Exception CreateArgumentOutOfRangeException_CountOutOfRange() { return new ArgumentOutOfRangeException("count"); }

        internal static void ThrowObjectDisposedException_ArrayMemoryPoolBuffer() { throw CreateObjectDisposedException_ArrayMemoryPoolBuffer(); }
        [MethodImpl(MethodImplOptions.NoInlining)]
        private static Exception CreateObjectDisposedException_ArrayMemoryPoolBuffer() { return new ObjectDisposedException("ArrayMemoryPoolBuffer"); }

        internal static void ThrowObjectDisposedException_MemoryDisposed() { throw CreateObjectDisposedException_MemoryDisposed(); }
        [MethodImpl(MethodImplOptions.NoInlining)]
        private static Exception CreateObjectDisposedException_MemoryDisposed() { return new ObjectDisposedException("OwnedMemory<T>", SR.MemoryDisposed); }

        internal static void ThrowFormatException_BadFormatSpecifier() { throw CreateFormatException_BadFormatSpecifier(); }
        [MethodImpl(MethodImplOptions.NoInlining)]
        private static Exception CreateFormatException_BadFormatSpecifier() { return new FormatException(SR.Argument_BadFormatSpecifier); }

        internal static void ThrowArgumentException_OverlapAlignmentMismatch() { throw CreateArgumentException_OverlapAlignmentMismatch(); }
        [MethodImpl(MethodImplOptions.NoInlining)]
        private static Exception CreateArgumentException_OverlapAlignmentMismatch() { return new ArgumentException(SR.Argument_OverlapAlignmentMismatch); }

        internal static void ThrowNotSupportedException() { throw CreateThrowNotSupportedException(); }
        [MethodImpl(MethodImplOptions.NoInlining)]
        private static Exception CreateThrowNotSupportedException() { return new NotSupportedException(); }

        //
        // Enable use of ThrowHelper from TryFormat() routines without introducing dozens of non-code-coveraged "bytesWritten = 0; return false" boilerplate.
        //
        public static bool TryFormatThrowFormatException(out int bytesWritten)
        {
            bytesWritten = 0;
            ThrowHelper.ThrowFormatException_BadFormatSpecifier();
            return false;
        }

        //
        // Enable use of ThrowHelper from TryParse() routines without introducing dozens of non-code-coveraged "value= default; bytesConsumed = 0; return false" boilerplate.
        //
        public static bool TryParseThrowFormatException<T>(out T value, out int bytesConsumed)
        {
            value = default;
            bytesConsumed = 0;
            ThrowHelper.ThrowFormatException_BadFormatSpecifier();
            return false;
        }

        //
        // ReadOnlySequence .ctor validation Throws coalesced to enable inlining of the .ctor
        //
        public static void ThrowArgumentValidationException<T>(ReadOnlySequenceSegment<T> startSegment, int startIndex, ReadOnlySequenceSegment<T> endSegment)
            => throw CreateArgumentValidationException(startSegment, startIndex, endSegment);

        private static Exception CreateArgumentValidationException<T>(ReadOnlySequenceSegment<T> startSegment, int startIndex, ReadOnlySequenceSegment<T> endSegment)
        {
            if (startSegment == null)
                return CreateArgumentNullException(ExceptionArgument.startSegment);
            else if (endSegment == null)
                return CreateArgumentNullException(ExceptionArgument.endSegment);
            else if ((uint)startSegment.Memory.Length < (uint)startIndex)
                return CreateArgumentOutOfRangeException(ExceptionArgument.startIndex);
            else
                return CreateArgumentOutOfRangeException(ExceptionArgument.endIndex);
        }

        public static void ThrowArgumentValidationException(Array array, int start)
            => throw CreateArgumentValidationException(array, start);

        private static Exception CreateArgumentValidationException(Array array, int start)
        {
            if (array == null)
                return CreateArgumentNullException(ExceptionArgument.array);
            else if ((uint)start > (uint)array.Length)
                return CreateArgumentOutOfRangeException(ExceptionArgument.start);
            else
                return CreateArgumentOutOfRangeException(ExceptionArgument.length);
        }

        public static void ThrowArgumentValidationException<T>(OwnedMemory<T> ownedMemory, int start)
            => throw CreateArgumentValidationException(ownedMemory, start);

        private static Exception CreateArgumentValidationException<T>(OwnedMemory<T> ownedMemory, int start)
        {
            if (ownedMemory == null)
                return CreateArgumentNullException(ExceptionArgument.ownedMemory);
            else if ((uint)start > (uint)ownedMemory.Length)
                return CreateArgumentOutOfRangeException(ExceptionArgument.start);
            else
                return CreateArgumentOutOfRangeException(ExceptionArgument.length);
        }
    }
<<<<<<< HEAD
#if !MONO
=======

    //
    // The convention for this enum is using the argument name as the enum name
    //
>>>>>>> 79b3c40e
    internal enum ExceptionArgument
    {
        length,
        start,
        minimumBufferSize,
        byteOffset,
        comparable,
        comparer,
        destination,
        offset,
        startSegment,
        endSegment,
        startIndex,
        endIndex,
        array,
        ownedMemory,
        culture
    }
#endif
}<|MERGE_RESOLUTION|>--- conflicted
+++ resolved
@@ -169,14 +169,7 @@
                 return CreateArgumentOutOfRangeException(ExceptionArgument.length);
         }
     }
-<<<<<<< HEAD
 #if !MONO
-=======
-
-    //
-    // The convention for this enum is using the argument name as the enum name
-    //
->>>>>>> 79b3c40e
     internal enum ExceptionArgument
     {
         length,
