// Licensed to the .NET Foundation under one or more agreements.
// The .NET Foundation licenses this file to you under the MIT license.
// See the LICENSE file in the project root for more information.

<<<<<<< HEAD
#if !netstandard && !MONO
=======
>>>>>>> 92cc2668
using Internal.Runtime.CompilerServices;

namespace System.Buffers
{
    internal sealed partial class ArrayMemoryPool<T> : MemoryPool<T>
    {
        private const int MaximumBufferSize = int.MaxValue;

        public sealed override int MaxBufferSize => MaximumBufferSize;

        public sealed override IMemoryOwner<T> Rent(int minimumBufferSize = -1)
        {
            if (minimumBufferSize == -1)
                minimumBufferSize = 1 + (4095 / Unsafe.SizeOf<T>());
            else if (((uint)minimumBufferSize) > MaximumBufferSize)
                ThrowHelper.ThrowArgumentOutOfRangeException(ExceptionArgument.minimumBufferSize);

            return new ArrayMemoryPoolBuffer(minimumBufferSize);
        }

        protected sealed override void Dispose(bool disposing) { }  // ArrayMemoryPool is a shared pool so Dispose() would be a nop even if there were native resources to dispose.
    }
}<|MERGE_RESOLUTION|>--- conflicted
+++ resolved
@@ -2,11 +2,11 @@
 // The .NET Foundation licenses this file to you under the MIT license.
 // See the LICENSE file in the project root for more information.
 
-<<<<<<< HEAD
-#if !netstandard && !MONO
-=======
->>>>>>> 92cc2668
+#if !MONO
 using Internal.Runtime.CompilerServices;
+#else
+using System.Runtime.CompilerServices;
+#endif
 
 namespace System.Buffers
 {
