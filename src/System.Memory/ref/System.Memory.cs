--- conflicted
+++ resolved
@@ -104,51 +104,6 @@
         public int GetInteger() { throw null; }
         [System.ComponentModel.EditorBrowsableAttribute((System.ComponentModel.EditorBrowsableState)(1))]
         public object GetObject() { throw null; }
-<<<<<<< HEAD
-    }
-    public readonly ref partial struct Span<T>
-    {
-        private readonly object _dummy;
-        private readonly int _dummyPrimitive;
-        [System.CLSCompliantAttribute(false)]
-        public unsafe Span(void* pointer, int length) { throw null; }
-        public Span(T[] array) { throw null; }
-        public Span(T[] array, int start, int length) { throw null; }
-        public static System.Span<T> Empty { get { throw null; } }
-        public bool IsEmpty { get { throw null; } }
-        public ref T this[int index] { get { throw null; } }
-        public int Length { get { throw null; } }
-        public void Clear() { }
-        public void CopyTo(System.Span<T> destination) { }
-        [System.ComponentModel.EditorBrowsableAttribute((System.ComponentModel.EditorBrowsableState)(1))]
-        [System.ObsoleteAttribute("Equals() on Span will always throw an exception. Use == instead.")]
-        public override bool Equals(object obj) { throw null; }
-        public void Fill(T value) { }
-        public System.Span<T>.Enumerator GetEnumerator() { throw null; }
-        [System.ComponentModel.EditorBrowsableAttribute((System.ComponentModel.EditorBrowsableState)(1))]
-        [System.ObsoleteAttribute("GetHashCode() on Span will always throw an exception.")]
-        public override int GetHashCode() { throw null; }
-        [System.ComponentModel.EditorBrowsableAttribute((System.ComponentModel.EditorBrowsableState)(1))]
-        public ref T GetPinnableReference() { throw null; }
-        public static bool operator ==(System.Span<T> left, System.Span<T> right) { throw null; }
-        public static implicit operator System.Span<T> (System.ArraySegment<T> segment) { throw null; }
-        public static implicit operator System.ReadOnlySpan<T> (System.Span<T> span) { throw null; }
-        public static implicit operator System.Span<T> (T[] array) { throw null; }
-        public static bool operator !=(System.Span<T> left, System.Span<T> right) { throw null; }
-        public System.Span<T> Slice(int start) { throw null; }
-        public System.Span<T> Slice(int start, int length) { throw null; }
-        public T[] ToArray() { throw null; }
-        public override string ToString() { throw null; }
-        public bool TryCopyTo(System.Span<T> destination) { throw null; }
-        public ref partial struct Enumerator
-        {
-            private object _dummy;
-            private int _dummyPrimitive;
-            public ref T Current { get { throw null; } }
-            public bool MoveNext() { throw null; }
-        }
-=======
->>>>>>> 92cc2668
     }
 }
 namespace System.Buffers
