// Licensed to the .NET Foundation under one or more agreements.
// The .NET Foundation licenses this file to you under the MIT license.
// See the LICENSE file in the project root for more information.

using System.Collections.Generic;
using System.IO;
using System.Linq;
using System.Text;
using Xunit;

namespace System.Security.Claims
{
    public class ClaimTests
    {
        [Fact]
        public void Ctor_ArgumentValidation()
        {
            Assert.Throws<ArgumentNullException>(() => new Claim(null));
        }

        [Fact]
<<<<<<< HEAD
        public void Claim_SerializeDeserialize_Roundtrip()
        {
            var id = new ClaimsIdentity("someAuthType", "someNameType", "someRoleType");
            var c1 = new Claim("someType", "someValue", "someValueType", "anIssuer", "anOriginalIssuer", id);
            Assert.Same(id, c1.Subject);

            Claim c2 = BinaryFormatterHelpers.Clone(c1);
            Assert.Equal(c1.Type, c2.Type);
            Assert.Equal(c1.Value, c2.Value);
            Assert.Equal(c1.ValueType, c2.ValueType);
            Assert.Equal(c1.Issuer, c2.Issuer);
            Assert.Equal(c1.OriginalIssuer, c2.OriginalIssuer);
            Assert.Null(c2.Subject);
=======
        [ActiveIssue(22858, framework: TargetFrameworkMonikers.NetFramework)] // Roundtripping claim fails in full framework with EndOfStream exception
        public void BinaryWriteReadTest_Success()
        {
            var claim = new Claim(ClaimTypes.Actor, "value", ClaimValueTypes.String, "issuer", "originalIssuer");
            claim.Properties.Add("key1", "val1");
            claim.Properties.Add("key2", "val2");

            Claim clonedClaim = null;
            using (var memoryStream = new MemoryStream())
            {
                using (var binaryWriter = new BinaryWriter(memoryStream, Encoding.Default, true))
                {
                    claim.WriteTo(binaryWriter);
                    binaryWriter.Flush();
                }

                memoryStream.Position = 0;
                using (var binaryReader = new BinaryReader(memoryStream))
                {
                    clonedClaim = new Claim(binaryReader);
                }
            }

            Assert.Equal(claim.Type, clonedClaim.Type);
            Assert.Equal(claim.Value, clonedClaim.Value);
            Assert.Equal(claim.ValueType, clonedClaim.ValueType);
            Assert.Equal(claim.Issuer, clonedClaim.Issuer);
            Assert.Equal(claim.OriginalIssuer, clonedClaim.OriginalIssuer);
            Assert.Equal(claim.Properties.Count, clonedClaim.Properties.Count);
            Assert.Equal(claim.Properties.ElementAt(0), clonedClaim.Properties.ElementAt(0));
            Assert.Equal(claim.Properties.ElementAt(1), clonedClaim.Properties.ElementAt(1));
>>>>>>> 439bed99
        }
    }
}<|MERGE_RESOLUTION|>--- conflicted
+++ resolved
@@ -19,21 +19,6 @@
         }
 
         [Fact]
-<<<<<<< HEAD
-        public void Claim_SerializeDeserialize_Roundtrip()
-        {
-            var id = new ClaimsIdentity("someAuthType", "someNameType", "someRoleType");
-            var c1 = new Claim("someType", "someValue", "someValueType", "anIssuer", "anOriginalIssuer", id);
-            Assert.Same(id, c1.Subject);
-
-            Claim c2 = BinaryFormatterHelpers.Clone(c1);
-            Assert.Equal(c1.Type, c2.Type);
-            Assert.Equal(c1.Value, c2.Value);
-            Assert.Equal(c1.ValueType, c2.ValueType);
-            Assert.Equal(c1.Issuer, c2.Issuer);
-            Assert.Equal(c1.OriginalIssuer, c2.OriginalIssuer);
-            Assert.Null(c2.Subject);
-=======
         [ActiveIssue(22858, framework: TargetFrameworkMonikers.NetFramework)] // Roundtripping claim fails in full framework with EndOfStream exception
         public void BinaryWriteReadTest_Success()
         {
@@ -65,7 +50,6 @@
             Assert.Equal(claim.Properties.Count, clonedClaim.Properties.Count);
             Assert.Equal(claim.Properties.ElementAt(0), clonedClaim.Properties.ElementAt(0));
             Assert.Equal(claim.Properties.ElementAt(1), clonedClaim.Properties.ElementAt(1));
->>>>>>> 439bed99
         }
     }
 }