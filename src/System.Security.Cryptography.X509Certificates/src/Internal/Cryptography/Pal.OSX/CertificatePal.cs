--- conflicted
+++ resolved
@@ -40,416 +40,7 @@
 
         public static ICertificatePal FromFile(string fileName, SafePasswordHandle password, X509KeyStorageFlags keyStorageFlags)
         {
-<<<<<<< HEAD
-            Debug.Assert(password != null);
-
-            byte[] fileBytes = System.IO.File.ReadAllBytes(fileName);
-            return FromBlob(fileBytes, password, keyStorageFlags);
+            return AppleCertificatePal.FromFile(fileName, password, keyStorageFlags);
         }
     }
-
-    internal sealed class AppleCertificatePal : ICertificatePal
-    {
-        private SafeSecIdentityHandle _identityHandle;
-        private SafeSecCertificateHandle _certHandle;
-        private CertificateData _certData;
-        private bool _readCertData;
-
-        internal AppleCertificatePal(SafeSecCertificateHandle certHandle)
-        {
-            Debug.Assert(!certHandle.IsInvalid);
-
-            _certHandle = certHandle;
-        }
-
-        internal AppleCertificatePal(SafeSecIdentityHandle identityHandle)
-        {
-            Debug.Assert(!identityHandle.IsInvalid);
-
-            _identityHandle = identityHandle;
-            _certHandle = Interop.AppleCrypto.X509GetCertFromIdentity(identityHandle);
-        }
-
-        public void Dispose()
-        {
-            _certHandle?.Dispose();
-            _identityHandle?.Dispose();
-
-            _certHandle = null;
-            _identityHandle = null;
-        }
-
-        internal SafeSecCertificateHandle CertificateHandle => _certHandle;
-        internal SafeSecIdentityHandle IdentityHandle => _identityHandle;
-
-        public bool HasPrivateKey => !(_identityHandle?.IsInvalid ?? true);
-
-        public IntPtr Handle
-        {
-            get
-            {
-                if (HasPrivateKey)
-                {
-                    return _identityHandle.DangerousGetHandle();
-                }
-
-                return _certHandle?.DangerousGetHandle() ?? IntPtr.Zero;
-            }
-        }
-
-
-        public string Issuer => IssuerName.Name;
-
-        public string Subject => SubjectName.Name;
-
-        public string KeyAlgorithm
-        {
-            get
-            {
-                EnsureCertData();
-                return _certData.PublicKeyAlgorithm.AlgorithmId;
-            }
-        }
-
-        public byte[] KeyAlgorithmParameters
-        {
-            get
-            {
-                EnsureCertData();
-                return _certData.PublicKeyAlgorithm.Parameters;
-            }
-        }
-
-        public byte[] PublicKeyValue
-        {
-            get
-            {
-                EnsureCertData();
-                return _certData.PublicKey;
-            }
-        }
-
-        public byte[] SerialNumber
-        {
-            get
-            {
-                EnsureCertData();
-                return _certData.SerialNumber;
-            }
-        }
-
-        public string SignatureAlgorithm
-        {
-            get
-            {
-                EnsureCertData();
-                return _certData.SignatureAlgorithm.AlgorithmId;
-            }
-        }
-
-        public string FriendlyName
-        {
-            get { return ""; }
-            set
-            {
-                throw new PlatformNotSupportedException(
-                    SR.Format(SR.Cryptography_Unix_X509_PropertyNotSettable, nameof(FriendlyName)));
-            }
-        }
-
-        public int Version
-        {
-            get
-            {
-                EnsureCertData();
-                return _certData.Version + 1;
-            }
-        }
-
-        public X500DistinguishedName SubjectName
-        {
-            get
-            {
-                EnsureCertData();
-                return _certData.Subject;
-            }
-        }
-
-        public X500DistinguishedName IssuerName
-        {
-            get
-            {
-                EnsureCertData();
-                return _certData.Issuer;
-            }
-        }
-
-        public IEnumerable<X509Extension> Extensions {
-            get
-            {
-                EnsureCertData();
-                return _certData.Extensions;
-            }
-        }
-
-        public byte[] RawData
-        {
-            get
-            {
-                EnsureCertData();
-                return _certData.RawData;
-            }
-        }
-
-        public DateTime NotAfter
-        {
-            get
-            {
-                EnsureCertData();
-                return _certData.NotAfter.ToLocalTime();
-            }
-        }
-
-        public DateTime NotBefore
-        {
-            get
-            {
-                EnsureCertData();
-                return _certData.NotBefore.ToLocalTime();
-            }
-        }
-
-        [System.Diagnostics.CodeAnalysis.SuppressMessage("Microsoft.Security", "CA5350",
-            Justification = "SHA1 is required for Compat")]
-        public byte[] Thumbprint
-        {
-            get
-            {
-                EnsureCertData();
-
-                using (SHA1 hash = SHA1.Create())
-                {
-                    return hash.ComputeHash(_certData.RawData);
-                }
-            }
-        }
-
-        public bool Archived
-        {
-            get { return false; }
-            set
-            {
-                throw new PlatformNotSupportedException(
-                    SR.Format(SR.Cryptography_Unix_X509_PropertyNotSettable, nameof(Archived)));
-            }
-        }
-
-        public byte[] SubjectPublicKeyInfo
-        {
-            get
-            {
-                EnsureCertData();
-
-                return _certData.SubjectPublicKeyInfo;
-            }
-        }
-
-        public RSA GetRSAPrivateKey()
-        {
-            if (_identityHandle == null)
-                return null;
-
-            Debug.Assert(!_identityHandle.IsInvalid);
-            SafeSecKeyRefHandle publicKey = Interop.AppleCrypto.X509GetPublicKey(_certHandle);
-            SafeSecKeyRefHandle privateKey = Interop.AppleCrypto.X509GetPrivateKeyFromIdentity(_identityHandle);
-
-            return new RSAImplementation.RSASecurityTransforms(publicKey, privateKey);
-        }
-
-        public DSA GetDSAPrivateKey()
-        {
-            if (_identityHandle == null)
-                return null;
-
-            Debug.Assert(!_identityHandle.IsInvalid);
-            SafeSecKeyRefHandle publicKey = Interop.AppleCrypto.X509GetPublicKey(_certHandle);
-            SafeSecKeyRefHandle privateKey = Interop.AppleCrypto.X509GetPrivateKeyFromIdentity(_identityHandle);
-
-            return new DSAImplementation.DSASecurityTransforms(publicKey, privateKey);
-        }
-
-        public ECDsa GetECDsaPrivateKey()
-        {
-            if (_identityHandle == null)
-                return null;
-
-            Debug.Assert(!_identityHandle.IsInvalid);
-            SafeSecKeyRefHandle publicKey = Interop.AppleCrypto.X509GetPublicKey(_certHandle);
-            SafeSecKeyRefHandle privateKey = Interop.AppleCrypto.X509GetPrivateKeyFromIdentity(_identityHandle);
-
-            return new ECDsaImplementation.ECDsaSecurityTransforms(publicKey, privateKey);
-        }
-
-        public ICertificatePal CopyWithPrivateKey(DSA privateKey)
-        {
-            var typedKey = privateKey as DSAImplementation.DSASecurityTransforms;
-
-            if (typedKey != null)
-            {
-                return CopyWithPrivateKey(typedKey.GetKeys());
-            }
-
-            DSAParameters dsaParameters = privateKey.ExportParameters(true);
-
-            using (PinAndClear.Track(dsaParameters.X))
-            using (typedKey = new DSAImplementation.DSASecurityTransforms())
-            {
-                typedKey.ImportParameters(dsaParameters);
-                return CopyWithPrivateKey(typedKey.GetKeys());
-            }
-        }
-
-        public ICertificatePal CopyWithPrivateKey(ECDsa privateKey)
-        {
-            var typedKey = privateKey as ECDsaImplementation.ECDsaSecurityTransforms;
-
-            if (typedKey != null)
-            {
-                return CopyWithPrivateKey(typedKey.GetKeys());
-            }
-
-            ECParameters ecParameters = privateKey.ExportParameters(true);
-
-            using (PinAndClear.Track(ecParameters.D))
-            using (typedKey = new ECDsaImplementation.ECDsaSecurityTransforms())
-            {
-                typedKey.ImportParameters(ecParameters);
-                return CopyWithPrivateKey(typedKey.GetKeys());
-            }
-        }
-
-        public ICertificatePal CopyWithPrivateKey(RSA privateKey)
-        {
-            var typedKey = privateKey as RSAImplementation.RSASecurityTransforms;
-
-            if (typedKey != null)
-            {
-                return CopyWithPrivateKey(typedKey.GetKeys());
-            }
-
-            RSAParameters rsaParameters = privateKey.ExportParameters(true);
-            
-            using (PinAndClear.Track(rsaParameters.D))
-            using (PinAndClear.Track(rsaParameters.P))
-            using (PinAndClear.Track(rsaParameters.Q))
-            using (PinAndClear.Track(rsaParameters.DP))
-            using (PinAndClear.Track(rsaParameters.DQ))
-            using (PinAndClear.Track(rsaParameters.InverseQ))
-            using (typedKey = new RSAImplementation.RSASecurityTransforms())
-            {
-                typedKey.ImportParameters(rsaParameters);
-                return CopyWithPrivateKey(typedKey.GetKeys());
-            }
-        }
-
-        private ICertificatePal CopyWithPrivateKey(SecKeyPair keyPair)
-        {
-            if (keyPair.PrivateKey == null)
-            {
-                // Both Windows and Linux/OpenSSL are unaware if they bound a public or private key.
-                // Here, we do know.  So throw if we can't do what they asked.
-                throw new CryptographicException(SR.Cryptography_CSP_NoPrivateKey);
-            }
-
-            SafeKeychainHandle keychain = Interop.AppleCrypto.SecKeychainItemCopyKeychain(keyPair.PrivateKey);
-
-            // If we're using a key already in a keychain don't add the certificate to that keychain here,
-            // do it in the temporary add/remove in the shim.
-            SafeKeychainHandle cloneKeychain = SafeTemporaryKeychainHandle.InvalidHandle;
-
-            if (keychain.IsInvalid)
-            {
-                keychain = Interop.AppleCrypto.CreateTemporaryKeychain();
-                cloneKeychain = keychain;
-            }
-
-            // Because SecIdentityRef only has private constructors we need to have the cert and the key
-            // in the same keychain.  That almost certainly means we're going to need to add this cert to a
-            // keychain, and when a cert that isn't part of a keychain gets added to a keychain then the
-            // interior pointer of "what keychain did I come from?" used by SecKeychainItemCopyKeychain gets
-            // set. That makes this function have side effects, which is not desired.
-            //
-            // It also makes reference tracking on temporary keychains broken, since the cert can
-            // DangerousRelease a handle it didn't DangerousAddRef on.  And so CopyWithPrivateKey makes
-            // a temporary keychain, then deletes it before anyone has a chance to (e.g.) export the
-            // new identity as a PKCS#12 blob.
-            //
-            // Solution: Clone the cert, like we do in Windows.
-            SafeSecCertificateHandle tempHandle;
-
-            {
-                byte[] export = RawData;
-                const bool exportable = false;
-                SafeSecIdentityHandle identityHandle;
-                tempHandle = Interop.AppleCrypto.X509ImportCertificate(
-                    export,
-                    X509ContentType.Cert,
-                    SafePasswordHandle.InvalidHandle,
-                    cloneKeychain,
-                    exportable,
-                    out identityHandle);
-
-                Debug.Assert(identityHandle.IsInvalid, "identityHandle should be IsInvalid");
-                identityHandle.Dispose();
-
-                Debug.Assert(!tempHandle.IsInvalid, "tempHandle should not be IsInvalid");
-            }
-
-            using (keychain)
-            using (tempHandle)
-            {
-                SafeSecIdentityHandle identityHandle = Interop.AppleCrypto.X509CopyWithPrivateKey(
-                    tempHandle,
-                    keyPair.PrivateKey,
-                    keychain);
-
-                AppleCertificatePal newPal = new AppleCertificatePal(identityHandle);
-                return newPal;
-            }
-        }
-
-        public string GetNameInfo(X509NameType nameType, bool forIssuer)
-        {
-            EnsureCertData();
-            return _certData.GetNameInfo(nameType, forIssuer);
-        }
-
-        public void AppendPrivateKeyInfo(StringBuilder sb)
-        {
-            if (!HasPrivateKey)
-            {
-                return;
-            }
-
-            // There's nothing really to say about the key, just acknowledge there is one.
-            sb.AppendLine();
-            sb.AppendLine();
-            sb.AppendLine("[Private Key]");
-        }
-
-        private void EnsureCertData()
-        {
-            if (_readCertData)
-                return;
-
-            Debug.Assert(!_certHandle.IsInvalid);
-            _certData = new CertificateData(Interop.AppleCrypto.X509GetRawData(_certHandle));
-            _readCertData = true;
-        }
-
-=======
-            return AppleCertificatePal.FromFile(fileName, password, keyStorageFlags);
-        }
->>>>>>> 92cc2668
-    }
 }