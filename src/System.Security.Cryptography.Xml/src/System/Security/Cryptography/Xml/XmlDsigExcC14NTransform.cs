﻿// Licensed to the .NET Foundation under one or more agreements.
// The .NET Foundation licenses this file to you under the MIT license.
// See the LICENSE file in the project root for more information.

using System;
using System.Collections;
using System.IO;
using System.Runtime.InteropServices;
using System.Security;
using System.Text;
using System.Xml;
using System.Xml.XPath;
using System.Xml.Xsl;

namespace System.Security.Cryptography.Xml
{
    public class XmlDsigExcC14NTransform : Transform
    {
        private Type[] _inputTypes = { typeof(Stream), typeof(XmlDocument), typeof(XmlNodeList) };
        private Type[] _outputTypes = { typeof(Stream) };
        private bool _includeComments = false;
        private string _inclusiveNamespacesPrefixList;
        private ExcCanonicalXml _excCanonicalXml;

        public XmlDsigExcC14NTransform() : this(false, null) { }

        public XmlDsigExcC14NTransform(bool includeComments) : this(includeComments, null) { }

        public XmlDsigExcC14NTransform(string inclusiveNamespacesPrefixList) : this(false, inclusiveNamespacesPrefixList) { }

        public XmlDsigExcC14NTransform(bool includeComments, string inclusiveNamespacesPrefixList)
        {
            _includeComments = includeComments;
            _inclusiveNamespacesPrefixList = inclusiveNamespacesPrefixList;
            Algorithm = (includeComments ? SignedXml.XmlDsigExcC14NWithCommentsTransformUrl : SignedXml.XmlDsigExcC14NTransformUrl);
        }

        public string InclusiveNamespacesPrefixList
        {
            get { return _inclusiveNamespacesPrefixList; }
            set { _inclusiveNamespacesPrefixList = value; }
        }

        public override Type[] InputTypes
        {
            get { return _inputTypes; }
        }

        public override Type[] OutputTypes
        {
            get { return _outputTypes; }
        }

        public override void LoadInnerXml(XmlNodeList nodeList)
        {
            if (nodeList != null)
            {
                foreach (XmlNode n in nodeList)
                {
                    XmlElement e = n as XmlElement;
                    if (e != null)
                    {
                        if (e.LocalName.Equals("InclusiveNamespaces")
<<<<<<< HEAD
                            && e.NamespaceURI.Equals(SignedXml.XmlDsigExcC14NTransformUrl) &&
                            Utils.HasAttribute(e, "PrefixList", SignedXml.XmlDsigNamespaceUrl))
=======
                        && e.NamespaceURI.Equals(SignedXml.XmlDsigExcC14NTransformUrl) &&
                        Utils.HasAttribute(e, "PrefixList", SignedXml.XmlDsigNamespaceUrl))
>>>>>>> 92cc2668
                        {
                            if (!Utils.VerifyAttributes(e, "PrefixList"))
                            {
                                throw new CryptographicException(SR.Cryptography_Xml_UnknownTransform);
                            }
                            this.InclusiveNamespacesPrefixList = Utils.GetAttribute(e, "PrefixList", SignedXml.XmlDsigNamespaceUrl);
                            return;
                        }
                        else
                        {
                            throw new CryptographicException(SR.Cryptography_Xml_UnknownTransform);
                        }
                    }
                }
            }
        }

        public override void LoadInput(object obj)
        {
            XmlResolver resolver = (ResolverSet ? _xmlResolver : new XmlSecureResolver(new XmlUrlResolver(), BaseURI));
            if (obj is Stream)
            {
                _excCanonicalXml = new ExcCanonicalXml((Stream)obj, _includeComments, _inclusiveNamespacesPrefixList, resolver, BaseURI);
            }
            else if (obj is XmlDocument)
            {
                _excCanonicalXml = new ExcCanonicalXml((XmlDocument)obj, _includeComments, _inclusiveNamespacesPrefixList, resolver);
            }
            else if (obj is XmlNodeList)
            {
                _excCanonicalXml = new ExcCanonicalXml((XmlNodeList)obj, _includeComments, _inclusiveNamespacesPrefixList, resolver);
            }
            else
                throw new ArgumentException(SR.Cryptography_Xml_IncorrectObjectType, nameof(obj));
        }

        protected override XmlNodeList GetInnerXml()
        {
            if (InclusiveNamespacesPrefixList == null)
                return null;
            XmlDocument document = new XmlDocument();
            XmlElement element = document.CreateElement("Transform", SignedXml.XmlDsigNamespaceUrl);
            if (!string.IsNullOrEmpty(Algorithm))
                element.SetAttribute("Algorithm", Algorithm);
            XmlElement prefixListElement = document.CreateElement("InclusiveNamespaces", SignedXml.XmlDsigExcC14NTransformUrl);
            prefixListElement.SetAttribute("PrefixList", InclusiveNamespacesPrefixList);
            element.AppendChild(prefixListElement);
            return element.ChildNodes;
        }

        public override object GetOutput()
        {
            return new MemoryStream(_excCanonicalXml.GetBytes());
        }

        public override object GetOutput(Type type)
        {
            if (type != typeof(Stream) && !type.IsSubclassOf(typeof(Stream)))
                throw new ArgumentException(SR.Cryptography_Xml_TransformIncorrectInputType, nameof(type));
            return new MemoryStream(_excCanonicalXml.GetBytes());
        }

        public override byte[] GetDigestedOutput(HashAlgorithm hash)
        {
            return _excCanonicalXml.GetDigestedBytes(hash);
        }
    }
}<|MERGE_RESOLUTION|>--- conflicted
+++ resolved
@@ -61,13 +61,8 @@
                     if (e != null)
                     {
                         if (e.LocalName.Equals("InclusiveNamespaces")
-<<<<<<< HEAD
-                            && e.NamespaceURI.Equals(SignedXml.XmlDsigExcC14NTransformUrl) &&
-                            Utils.HasAttribute(e, "PrefixList", SignedXml.XmlDsigNamespaceUrl))
-=======
                         && e.NamespaceURI.Equals(SignedXml.XmlDsigExcC14NTransformUrl) &&
                         Utils.HasAttribute(e, "PrefixList", SignedXml.XmlDsigNamespaceUrl))
->>>>>>> 92cc2668
                         {
                             if (!Utils.VerifyAttributes(e, "PrefixList"))
                             {
