// Licensed to the .NET Foundation under one or more agreements.
// The .NET Foundation licenses this file to you under the MIT license.
// See the LICENSE file in the project root for more information.

using System.Globalization;
using System.Runtime.CompilerServices;
using System.Runtime.InteropServices;
using System.Runtime.Versioning;

namespace System
{
    [Serializable]
    [StructLayout(LayoutKind.Sequential)]
#if !MONO
    [TypeForwardedFrom("mscorlib, Version=4.0.0.0, Culture=neutral, PublicKeyToken=b77a5c561934e089")]
<<<<<<< HEAD
#endif
    public struct Byte : IComparable, IConvertible, IFormattable, IComparable<Byte>, IEquatable<Byte>, ISpanFormattable
=======
    public readonly struct Byte : IComparable, IConvertible, IFormattable, IComparable<byte>, IEquatable<byte>, ISpanFormattable
>>>>>>> 92cc2668
    {
        private readonly byte m_value; // Do not rename (binary serialization)

        // The maximum value that a Byte may represent: 255.
        public const byte MaxValue = (byte)0xFF;

        // The minimum value that a Byte may represent: 0.
        public const byte MinValue = 0;


        // Compares this object to another object, returning an integer that
        // indicates the relationship. 
        // Returns a value less than zero if this  object
        // null is considered to be less than any instance.
        // If object is not of type byte, this method throws an ArgumentException.
        // 
        public int CompareTo(object value)
        {
            if (value == null)
            {
                return 1;
            }
            if (!(value is byte))
            {
                throw new ArgumentException(SR.Arg_MustBeByte);
            }

            return m_value - (((byte)value).m_value);
        }

        public int CompareTo(byte value)
        {
            return m_value - value;
        }

        // Determines whether two Byte objects are equal.
        public override bool Equals(object obj)
        {
            if (!(obj is byte))
            {
                return false;
            }
            return m_value == ((byte)obj).m_value;
        }

        [NonVersionable]
        public bool Equals(byte obj)
        {
            return m_value == obj;
        }

        // Gets a hash code for this instance.
        public override int GetHashCode()
        {
            return m_value;
        }

        public static byte Parse(string s)
        {
            if (s == null) ThrowHelper.ThrowArgumentNullException(ExceptionArgument.s);
            return Parse((ReadOnlySpan<char>)s, NumberStyles.Integer, NumberFormatInfo.CurrentInfo);
        }

        public static byte Parse(string s, NumberStyles style)
        {
            NumberFormatInfo.ValidateParseStyleInteger(style);
            if (s == null) ThrowHelper.ThrowArgumentNullException(ExceptionArgument.s);
            return Parse((ReadOnlySpan<char>)s, style, NumberFormatInfo.CurrentInfo);
        }

        public static byte Parse(string s, IFormatProvider provider)
        {
            if (s == null) ThrowHelper.ThrowArgumentNullException(ExceptionArgument.s);
            return Parse((ReadOnlySpan<char>)s, NumberStyles.Integer, NumberFormatInfo.GetInstance(provider));
        }

        // Parses an unsigned byte from a String in the given style.  If
        // a NumberFormatInfo isn't specified, the current culture's 
        // NumberFormatInfo is assumed.
        public static byte Parse(string s, NumberStyles style, IFormatProvider provider)
        {
            NumberFormatInfo.ValidateParseStyleInteger(style);
            if (s == null) ThrowHelper.ThrowArgumentNullException(ExceptionArgument.s);
            return Parse((ReadOnlySpan<char>)s, style, NumberFormatInfo.GetInstance(provider));
        }

        public static byte Parse(ReadOnlySpan<char> s, NumberStyles style = NumberStyles.Integer, IFormatProvider provider = null)
        {
            NumberFormatInfo.ValidateParseStyleInteger(style);
            return Parse(s, style, NumberFormatInfo.GetInstance(provider));
        }

        private static byte Parse(ReadOnlySpan<char> s, NumberStyles style, NumberFormatInfo info)
        {
            int i = 0;
            try
            {
                i = Number.ParseInt32(s, style, info);
            }
            catch (OverflowException e)
            {
                throw new OverflowException(SR.Overflow_Byte, e);
            }

            if (i < MinValue || i > MaxValue) throw new OverflowException(SR.Overflow_Byte);
            return (byte)i;
        }

        public static bool TryParse(string s, out byte result)
        {
            if (s == null)
            {
                result = 0;
                return false;
            }

            return TryParse((ReadOnlySpan<char>)s, NumberStyles.Integer, NumberFormatInfo.CurrentInfo, out result);
        }

        public static bool TryParse(ReadOnlySpan<char> s, out byte result)
        {
            return TryParse(s, NumberStyles.Integer, NumberFormatInfo.CurrentInfo, out result);
        }

        public static bool TryParse(string s, NumberStyles style, IFormatProvider provider, out byte result)
        {
            NumberFormatInfo.ValidateParseStyleInteger(style);

            if (s == null)
            {
                result = 0;
                return false;
            }

            return TryParse((ReadOnlySpan<char>)s, style, NumberFormatInfo.GetInstance(provider), out result);
        }

        public static bool TryParse(ReadOnlySpan<char> s, NumberStyles style, IFormatProvider provider, out byte result)
        {
            NumberFormatInfo.ValidateParseStyleInteger(style);
            return TryParse(s, style, NumberFormatInfo.GetInstance(provider), out result);
        }

        private static bool TryParse(ReadOnlySpan<char> s, NumberStyles style, NumberFormatInfo info, out byte result)
        {
            result = 0;
            int i;
            if (!Number.TryParseInt32(s, style, info, out i))
            {
                return false;
            }
            if (i < MinValue || i > MaxValue)
            {
                return false;
            }
            result = (byte)i;
            return true;
        }

        public override string ToString()
        {
            return Number.FormatUInt32(m_value, null, null);
        }

        public string ToString(string format)
        {
            return Number.FormatUInt32(m_value, format, null);
        }

        public string ToString(IFormatProvider provider)
        {
            return Number.FormatUInt32(m_value, null, provider);
        }

        public string ToString(string format, IFormatProvider provider)
        {
            return Number.FormatUInt32(m_value, format, provider);
        }

        public bool TryFormat(Span<char> destination, out int charsWritten, ReadOnlySpan<char> format = default, IFormatProvider provider = null)
        {
            return Number.TryFormatUInt32(m_value, format, provider, destination, out charsWritten);
        }

        //
        // IConvertible implementation
        // 
        public TypeCode GetTypeCode()
        {
            return TypeCode.Byte;
        }


        bool IConvertible.ToBoolean(IFormatProvider provider)
        {
            return Convert.ToBoolean(m_value);
        }

        char IConvertible.ToChar(IFormatProvider provider)
        {
            return Convert.ToChar(m_value);
        }

        sbyte IConvertible.ToSByte(IFormatProvider provider)
        {
            return Convert.ToSByte(m_value);
        }

        byte IConvertible.ToByte(IFormatProvider provider)
        {
            return m_value;
        }

        short IConvertible.ToInt16(IFormatProvider provider)
        {
            return Convert.ToInt16(m_value);
        }

        ushort IConvertible.ToUInt16(IFormatProvider provider)
        {
            return Convert.ToUInt16(m_value);
        }

        int IConvertible.ToInt32(IFormatProvider provider)
        {
            return Convert.ToInt32(m_value);
        }

        uint IConvertible.ToUInt32(IFormatProvider provider)
        {
            return Convert.ToUInt32(m_value);
        }

        long IConvertible.ToInt64(IFormatProvider provider)
        {
            return Convert.ToInt64(m_value);
        }

        ulong IConvertible.ToUInt64(IFormatProvider provider)
        {
            return Convert.ToUInt64(m_value);
        }

        float IConvertible.ToSingle(IFormatProvider provider)
        {
            return Convert.ToSingle(m_value);
        }

        double IConvertible.ToDouble(IFormatProvider provider)
        {
            return Convert.ToDouble(m_value);
        }

        decimal IConvertible.ToDecimal(IFormatProvider provider)
        {
            return Convert.ToDecimal(m_value);
        }

        DateTime IConvertible.ToDateTime(IFormatProvider provider)
        {
            throw new InvalidCastException(SR.Format(SR.InvalidCast_FromTo, "Byte", "DateTime"));
        }

        object IConvertible.ToType(Type type, IFormatProvider provider)
        {
            return Convert.DefaultToType((IConvertible)this, type, provider);
        }
    }
}<|MERGE_RESOLUTION|>--- conflicted
+++ resolved
@@ -13,12 +13,8 @@
     [StructLayout(LayoutKind.Sequential)]
 #if !MONO
     [TypeForwardedFrom("mscorlib, Version=4.0.0.0, Culture=neutral, PublicKeyToken=b77a5c561934e089")]
-<<<<<<< HEAD
 #endif
-    public struct Byte : IComparable, IConvertible, IFormattable, IComparable<Byte>, IEquatable<Byte>, ISpanFormattable
-=======
     public readonly struct Byte : IComparable, IConvertible, IFormattable, IComparable<byte>, IEquatable<byte>, ISpanFormattable
->>>>>>> 92cc2668
     {
         private readonly byte m_value; // Do not rename (binary serialization)
 
