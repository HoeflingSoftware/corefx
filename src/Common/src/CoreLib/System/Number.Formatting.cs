// Licensed to the .NET Foundation under one or more agreements.
// The .NET Foundation licenses this file to you under the MIT license.
// See the LICENSE file in the project root for more information.

using System.Buffers.Text;
using System.Diagnostics;
using System.Globalization;
using System.Runtime.CompilerServices;
using System.Runtime.InteropServices;
using System.Text;

namespace System
{
    // The Format methods provided by the numeric classes convert
    // the numeric value to a string using the format string given by the
    // format parameter. If the format parameter is null or
    // an empty string, the number is formatted as if the string "G" (general
    // format) was specified. The info parameter specifies the
    // NumberFormatInfo instance to use when formatting the number. If the
    // info parameter is null or omitted, the numeric formatting information
    // is obtained from the current culture. The NumberFormatInfo supplies
    // such information as the characters to use for decimal and thousand
    // separators, and the spelling and placement of currency symbols in monetary
    // values.
    //
    // Format strings fall into two categories: Standard format strings and
    // user-defined format strings. A format string consisting of a single
    // alphabetic character (A-Z or a-z), optionally followed by a sequence of
    // digits (0-9), is a standard format string. All other format strings are
    // used-defined format strings.
    //
    // A standard format string takes the form Axx, where A is an
    // alphabetic character called the format specifier and xx is a
    // sequence of digits called the precision specifier. The format
    // specifier controls the type of formatting applied to the number and the
    // precision specifier controls the number of significant digits or decimal
    // places of the formatting operation. The following table describes the
    // supported standard formats.
    //
    // C c - Currency format. The number is
    // converted to a string that represents a currency amount. The conversion is
    // controlled by the currency format information of the NumberFormatInfo
    // used to format the number. The precision specifier indicates the desired
    // number of decimal places. If the precision specifier is omitted, the default
    // currency precision given by the NumberFormatInfo is used.
    //
    // D d - Decimal format. This format is
    // supported for integral types only. The number is converted to a string of
    // decimal digits, prefixed by a minus sign if the number is negative. The
    // precision specifier indicates the minimum number of digits desired in the
    // resulting string. If required, the number will be left-padded with zeros to
    // produce the number of digits given by the precision specifier.
    //
    // E e Engineering (scientific) format.
    // The number is converted to a string of the form
    // "-d.ddd...E+ddd" or "-d.ddd...e+ddd", where each
    // 'd' indicates a digit (0-9). The string starts with a minus sign if the
    // number is negative, and one digit always precedes the decimal point. The
    // precision specifier indicates the desired number of digits after the decimal
    // point. If the precision specifier is omitted, a default of 6 digits after
    // the decimal point is used. The format specifier indicates whether to prefix
    // the exponent with an 'E' or an 'e'. The exponent is always consists of a
    // plus or minus sign and three digits.
    //
    // F f Fixed point format. The number is
    // converted to a string of the form "-ddd.ddd....", where each
    // 'd' indicates a digit (0-9). The string starts with a minus sign if the
    // number is negative. The precision specifier indicates the desired number of
    // decimal places. If the precision specifier is omitted, the default numeric
    // precision given by the NumberFormatInfo is used.
    //
    // G g - General format. The number is
    // converted to the shortest possible decimal representation using fixed point
    // or scientific format. The precision specifier determines the number of
    // significant digits in the resulting string. If the precision specifier is
    // omitted, the number of significant digits is determined by the type of the
    // number being converted (10 for int, 19 for long, 7 for
    // float, 15 for double, 19 for Currency, and 29 for
    // Decimal). Trailing zeros after the decimal point are removed, and the
    // resulting string contains a decimal point only if required. The resulting
    // string uses fixed point format if the exponent of the number is less than
    // the number of significant digits and greater than or equal to -4. Otherwise,
    // the resulting string uses scientific format, and the case of the format
    // specifier controls whether the exponent is prefixed with an 'E' or an 'e'.
    //
    // N n Number format. The number is
    // converted to a string of the form "-d,ddd,ddd.ddd....", where
    // each 'd' indicates a digit (0-9). The string starts with a minus sign if the
    // number is negative. Thousand separators are inserted between each group of
    // three digits to the left of the decimal point. The precision specifier
    // indicates the desired number of decimal places. If the precision specifier
    // is omitted, the default numeric precision given by the
    // NumberFormatInfo is used.
    //
    // X x - Hexadecimal format. This format is
    // supported for integral types only. The number is converted to a string of
    // hexadecimal digits. The format specifier indicates whether to use upper or
    // lower case characters for the hexadecimal digits above 9 ('X' for 'ABCDEF',
    // and 'x' for 'abcdef'). The precision specifier indicates the minimum number
    // of digits desired in the resulting string. If required, the number will be
    // left-padded with zeros to produce the number of digits given by the
    // precision specifier.
    //
    // Some examples of standard format strings and their results are shown in the
    // table below. (The examples all assume a default NumberFormatInfo.)
    //
    // Value        Format  Result
    // 12345.6789   C       $12,345.68
    // -12345.6789  C       ($12,345.68)
    // 12345        D       12345
    // 12345        D8      00012345
    // 12345.6789   E       1.234568E+004
    // 12345.6789   E10     1.2345678900E+004
    // 12345.6789   e4      1.2346e+004
    // 12345.6789   F       12345.68
    // 12345.6789   F0      12346
    // 12345.6789   F6      12345.678900
    // 12345.6789   G       12345.6789
    // 12345.6789   G7      12345.68
    // 123456789    G7      1.234568E8
    // 12345.6789   N       12,345.68
    // 123456789    N4      123,456,789.0000
    // 0x2c45e      x       2c45e
    // 0x2c45e      X       2C45E
    // 0x2c45e      X8      0002C45E
    //
    // Format strings that do not start with an alphabetic character, or that start
    // with an alphabetic character followed by a non-digit, are called
    // user-defined format strings. The following table describes the formatting
    // characters that are supported in user defined format strings.
    //
    // 
    // 0 - Digit placeholder. If the value being
    // formatted has a digit in the position where the '0' appears in the format
    // string, then that digit is copied to the output string. Otherwise, a '0' is
    // stored in that position in the output string. The position of the leftmost
    // '0' before the decimal point and the rightmost '0' after the decimal point
    // determines the range of digits that are always present in the output
    // string.
    //
    // # - Digit placeholder. If the value being
    // formatted has a digit in the position where the '#' appears in the format
    // string, then that digit is copied to the output string. Otherwise, nothing
    // is stored in that position in the output string.
    //
    // . - Decimal point. The first '.' character
    // in the format string determines the location of the decimal separator in the
    // formatted value; any additional '.' characters are ignored. The actual
    // character used as a the decimal separator in the output string is given by
    // the NumberFormatInfo used to format the number.
    //
    // , - Thousand separator and number scaling.
    // The ',' character serves two purposes. First, if the format string contains
    // a ',' character between two digit placeholders (0 or #) and to the left of
    // the decimal point if one is present, then the output will have thousand
    // separators inserted between each group of three digits to the left of the
    // decimal separator. The actual character used as a the decimal separator in
    // the output string is given by the NumberFormatInfo used to format the
    // number. Second, if the format string contains one or more ',' characters
    // immediately to the left of the decimal point, or after the last digit
    // placeholder if there is no decimal point, then the number will be divided by
    // 1000 times the number of ',' characters before it is formatted. For example,
    // the format string '0,,' will represent 100 million as just 100. Use of the
    // ',' character to indicate scaling does not also cause the formatted number
    // to have thousand separators. Thus, to scale a number by 1 million and insert
    // thousand separators you would use the format string '#,##0,,'.
    //
    // % - Percentage placeholder. The presence of
    // a '%' character in the format string causes the number to be multiplied by
    // 100 before it is formatted. The '%' character itself is inserted in the
    // output string where it appears in the format string.
    //
    // E+ E- e+ e-   - Scientific notation.
    // If any of the strings 'E+', 'E-', 'e+', or 'e-' are present in the format
    // string and are immediately followed by at least one '0' character, then the
    // number is formatted using scientific notation with an 'E' or 'e' inserted
    // between the number and the exponent. The number of '0' characters following
    // the scientific notation indicator determines the minimum number of digits to
    // output for the exponent. The 'E+' and 'e+' formats indicate that a sign
    // character (plus or minus) should always precede the exponent. The 'E-' and
    // 'e-' formats indicate that a sign character should only precede negative
    // exponents.
    //
    // \ - Literal character. A backslash character
    // causes the next character in the format string to be copied to the output
    // string as-is. The backslash itself isn't copied, so to place a backslash
    // character in the output string, use two backslashes (\\) in the format
    // string.
    //
    // 'ABC' "ABC" - Literal string. Characters
    // enclosed in single or double quotation marks are copied to the output string
    // as-is and do not affect formatting.
    //
    // ; - Section separator. The ';' character is
    // used to separate sections for positive, negative, and zero numbers in the
    // format string.
    //
    // Other - All other characters are copied to
    // the output string in the position they appear.
    //
    // For fixed point formats (formats not containing an 'E+', 'E-', 'e+', or
    // 'e-'), the number is rounded to as many decimal places as there are digit
    // placeholders to the right of the decimal point. If the format string does
    // not contain a decimal point, the number is rounded to the nearest
    // integer. If the number has more digits than there are digit placeholders to
    // the left of the decimal point, the extra digits are copied to the output
    // string immediately before the first digit placeholder.
    //
    // For scientific formats, the number is rounded to as many significant digits
    // as there are digit placeholders in the format string.
    //
    // To allow for different formatting of positive, negative, and zero values, a
    // user-defined format string may contain up to three sections separated by
    // semicolons. The results of having one, two, or three sections in the format
    // string are described in the table below.
    //
    // Sections:
    //
    // One - The format string applies to all values.
    //
    // Two - The first section applies to positive values
    // and zeros, and the second section applies to negative values. If the number
    // to be formatted is negative, but becomes zero after rounding according to
    // the format in the second section, then the resulting zero is formatted
    // according to the first section.
    //
    // Three - The first section applies to positive
    // values, the second section applies to negative values, and the third section
    // applies to zeros. The second section may be left empty (by having no
    // characters between the semicolons), in which case the first section applies
    // to all non-zero values. If the number to be formatted is non-zero, but
    // becomes zero after rounding according to the format in the first or second
    // section, then the resulting zero is formatted according to the third
    // section.
    //
    // For both standard and user-defined formatting operations on values of type
    // float and double, if the value being formatted is a NaN (Not
    // a Number) or a positive or negative infinity, then regardless of the format
    // string, the resulting string is given by the NaNSymbol,
    // PositiveInfinitySymbol, or NegativeInfinitySymbol property of
    // the NumberFormatInfo used to format the number.

    internal static partial class Number
    {
        internal const int DecimalPrecision = 29; // Decimal.DecCalc also uses this value
        private const int FloatPrecision = 7;
        private const int DoublePrecision = 15;
        private const int ScaleNAN = unchecked((int)0x80000000);
        private const int ScaleINF = 0x7FFFFFFF;
        private const int MaxUInt32DecDigits = 10;
        private const int CharStackBufferSize = 32;
        private const string PosNumberFormat = "#";

        private static readonly string[] s_singleDigitStringCache = { "0", "1", "2", "3", "4", "5", "6", "7", "8", "9" };

        private static readonly string[] s_posCurrencyFormats =
        {
            "$#", "#$", "$ #", "# $"
        };

        private static readonly string[] s_negCurrencyFormats =
        {
            "($#)", "-$#", "$-#", "$#-",
            "(#$)", "-#$", "#-$", "#$-",
            "-# $", "-$ #", "# $-", "$ #-",
            "$ -#", "#- $", "($ #)", "(# $)"
        };

        private static readonly string[] s_posPercentFormats =
        {
            "# %", "#%", "%#", "% #"
        };

        private static readonly string[] s_negPercentFormats =
        {
            "-# %", "-#%", "-%#",
            "%-#", "%#-",
            "#-%", "#%-",
            "-% #", "# %-", "% #-",
            "% -#", "#- %"
        };

        private static readonly string[] s_negNumberFormats =
        {
            "(#)", "-#", "- #", "#-", "# -",
        };

        public static string FormatDecimal(decimal value, ReadOnlySpan<char> format, NumberFormatInfo info)
        {
            char fmt = ParseFormatSpecifier(format, out int digits);

            NumberBuffer number = default;
            DecimalToNumber(ref value, ref number);

            ValueStringBuilder sb;
            unsafe
            {
                char* stackPtr = stackalloc char[CharStackBufferSize];
                sb = new ValueStringBuilder(new Span<char>(stackPtr, CharStackBufferSize));
            }

            if (fmt != 0)
            {
                NumberToString(ref sb, ref number, fmt, digits, info, isDecimal:true);
            }
            else
            {
                NumberToStringFormat(ref sb, ref number, format, info);
            }

            return sb.ToString();
        }

        public static bool TryFormatDecimal(decimal value, ReadOnlySpan<char> format, NumberFormatInfo info, Span<char> destination, out int charsWritten)
        {
            char fmt = ParseFormatSpecifier(format, out int digits);

            NumberBuffer number = default;
            DecimalToNumber(ref value, ref number);

            ValueStringBuilder sb;
            unsafe
            {
                char* stackPtr = stackalloc char[CharStackBufferSize];
                sb = new ValueStringBuilder(new Span<char>(stackPtr, CharStackBufferSize));
            }

            if (fmt != 0)
            {
                NumberToString(ref sb, ref number, fmt, digits, info, isDecimal: true);
            }
            else
            {
                NumberToStringFormat(ref sb, ref number, format, info);
            }

            return sb.TryCopyTo(destination, out charsWritten);
        }

        private static unsafe void DecimalToNumber(ref decimal d, ref NumberBuffer number)
        {
            char* buffer = number.digits;
            number.precision = DecimalPrecision;
            number.sign = d.IsNegative;

            char* p = buffer + DecimalPrecision;
            while ((d.Mid | d.High) != 0)
            {
                p = UInt32ToDecChars(p, decimal.DecDivMod1E9(ref d), 9);
            }
            p = UInt32ToDecChars(p, d.Low, 0);

            int i = (int)((byte*)(buffer + DecimalPrecision) - (byte*)p) >> 1;
            number.scale = i - d.Scale;

            char* dst = number.digits;
            while (--i >= 0)
            {
                *dst++ = *p++;
            }
            *dst = '\0';
        }

        public static string FormatDouble(double value, string format, NumberFormatInfo info)
        {
            Span<char> stackBuffer = stackalloc char[CharStackBufferSize];
            var sb = new ValueStringBuilder(stackBuffer);
            return FormatDouble(ref sb, value, format, info) ?? sb.ToString();
        }

        public static bool TryFormatDouble(double value, ReadOnlySpan<char> format, NumberFormatInfo info, Span<char> destination, out int charsWritten)
        {
            Span<char> stackBuffer = stackalloc char[CharStackBufferSize];
            var sb = new ValueStringBuilder(stackBuffer);
            string s = FormatDouble(ref sb, value, format, info);
            return s != null ?
                TryCopyTo(s, destination, out charsWritten) :
                sb.TryCopyTo(destination, out charsWritten);
        }

        /// <summary>Formats the specified value according to the specified format and info.</summary>
        /// <returns>
        /// Non-null if an existing string can be returned, in which case the builder will be unmodified.
        /// Null if no existing string was returned, in which case the formatted output is in the builder.
        /// </returns>
        private static string FormatDouble(ref ValueStringBuilder sb, double value, ReadOnlySpan<char> format, NumberFormatInfo info)
        {
            char fmt = ParseFormatSpecifier(format, out int digits);
            int precision = DoublePrecision;
            NumberBuffer number = default;

            switch (fmt)
            {
                case 'R':
                case 'r':
                    {
                        // In order to give numbers that are both friendly to display and round-trippable, we parse the
                        // number using 15 digits and then determine if it round trips to the same value. If it does, we
                        // convert that NUMBER to a string, otherwise we reparse using 17 digits and display that.
                        DoubleToNumber(value, DoublePrecision, ref number);
                        if (number.scale == ScaleNAN)
                        {
                            return info.NaNSymbol;
                        }
                        else if (number.scale == ScaleINF)
                        {
                            return number.sign ? info.NegativeInfinitySymbol : info.PositiveInfinitySymbol;
                        }

                        if (NumberToDouble(ref number) == value)
                        {
                            NumberToString(ref sb, ref number, 'G', DoublePrecision, info, isDecimal: false);
                        }
                        else
                        {
                            DoubleToNumber(value, 17, ref number);
                            NumberToString(ref sb, ref number, 'G', 17, info, isDecimal: false);
                        }

                        return null;
                    }

                case 'E':
                case 'e':
                    // Round values less than E14 to 15 digits
                    if (digits > 14)
                    {
                        precision = 17;
                    }
                    break;

                case 'G':
                case 'g':
                    // Round values less than G15 to 15 digits. G16 and G17 will not be touched.
                    if (digits > 15)
                    {
                        precision = 17;
                    }
                    break;
            }

            DoubleToNumber(value, precision, ref number);
            if (number.scale == ScaleNAN)
            {
                return info.NaNSymbol;
            }
            else if (number.scale == ScaleINF)
            {
                return number.sign ? info.NegativeInfinitySymbol : info.PositiveInfinitySymbol;
            }

            if (fmt != 0)
            {
                NumberToString(ref sb, ref number, fmt, digits, info, isDecimal: false);
            }
            else
            {
                NumberToStringFormat(ref sb, ref number, format, info);
            }

            return null;
        }

        public static string FormatSingle(float value, string format, NumberFormatInfo info)
        {
            Span<char> stackBuffer = stackalloc char[CharStackBufferSize];
            var sb = new ValueStringBuilder(stackBuffer);
            return FormatSingle(ref sb, value, format, info) ?? sb.ToString();
        }

        public static bool TryFormatSingle(float value, ReadOnlySpan<char> format, NumberFormatInfo info, Span<char> destination, out int charsWritten)
        {
            Span<char> stackBuffer = stackalloc char[CharStackBufferSize];
            var sb = new ValueStringBuilder(stackBuffer);
            string s = FormatSingle(ref sb, value, format, info);
            return s != null ?
                TryCopyTo(s, destination, out charsWritten) :
                sb.TryCopyTo(destination, out charsWritten);
        }

        /// <summary>Formats the specified value according to the specified format and info.</summary>
        /// <returns>
        /// Non-null if an existing string can be returned, in which case the builder will be unmodified.
        /// Null if no existing string was returned, in which case the formatted output is in the builder.
        /// </returns>
        private static string FormatSingle(ref ValueStringBuilder sb, float value, ReadOnlySpan<char> format, NumberFormatInfo info)
        {
            char fmt = ParseFormatSpecifier(format, out int digits);
            int precision = FloatPrecision;
            NumberBuffer number = default;

            switch (fmt)
            {
                case 'R':
                case 'r':
                    {
                        // In order to give numbers that are both friendly to display and round-trippable, we parse the
                        // number using 7 digits and then determine if it round trips to the same value. If it does, we
                        // convert that NUMBER to a string, otherwise we reparse using 9 digits and display that.
                        DoubleToNumber(value, FloatPrecision, ref number);
                        if (number.scale == ScaleNAN)
                        {
                            return info.NaNSymbol;
                        }
                        else if (number.scale == ScaleINF)
                        {
                            return number.sign ? info.NegativeInfinitySymbol : info.PositiveInfinitySymbol;
                        }

                        if ((float)NumberToDouble(ref number) == value)
                        {
                            NumberToString(ref sb, ref number, 'G', FloatPrecision, info, isDecimal: false);
                        }
                        else
                        {
                            DoubleToNumber(value, 9, ref number);
                            NumberToString(ref sb, ref number, 'G', 9, info, isDecimal: false);
                        }
                        return null;
                    }

                case 'E':
                case 'e':
                    // Round values less than E14 to 15 digits.
                    if (digits > 6)
                    {
                        precision = 9;
                    }
                    break;

                case 'G':
                case 'g':
                    // Round values less than G15 to 15 digits. G16 and G17 will not be touched.
                    if (digits > 7)
                    {
                        precision = 9;
                    }
                    break;
            }

            DoubleToNumber(value, precision, ref number);
            if (number.scale == ScaleNAN)
            {
                return info.NaNSymbol;
            }
            else if (number.scale == ScaleINF)
            {
                return number.sign ? info.NegativeInfinitySymbol : info.PositiveInfinitySymbol;
            }

            if (fmt != 0)
            {
                NumberToString(ref sb, ref number, fmt, digits, info, false);
            }
            else
            {
                NumberToStringFormat(ref sb, ref number, format, info);
            }
            return null;
        }

        private static bool TryCopyTo(string source, Span<char> destination, out int charsWritten)
        {
            Debug.Assert(source != null);

            if (source.AsSpan().TryCopyTo(destination))
            {
                charsWritten = source.Length;
                return true;
            }

            charsWritten = 0;
            return false;
        }

        public static string FormatInt32(int value, ReadOnlySpan<char> format, IFormatProvider provider)
        {
            // Fast path for default format with a non-negative value
            if (value >= 0 && format.Length == 0)
            {
                return UInt32ToDecStr((uint)value, digits: -1);
            }

            char fmt = ParseFormatSpecifier(format, out int digits);
            char fmtUpper = (char)(fmt & 0xFFDF); // ensure fmt is upper-cased for purposes of comparison
            if ((fmtUpper == 'G' && digits < 1) || fmtUpper == 'D')
            {
                return value >= 0 ?
                    UInt32ToDecStr((uint)value, digits) :
                    NegativeInt32ToDecStr(value, digits, NumberFormatInfo.GetInstance(provider).NegativeSign);
            }
            else if (fmtUpper == 'X')
            {
                // The fmt-(X-A+10) hack has the effect of dictating whether we produce uppercase or lowercase
                // hex numbers for a-f. 'X' as the fmt code produces uppercase. 'x' as the format code produces lowercase.
                return Int32ToHexStr(value, (char)(fmt - ('X' - 'A' + 10)), digits);
            }
            else
            {
                NumberFormatInfo info = NumberFormatInfo.GetInstance(provider);
                NumberBuffer number = default;
                Int32ToNumber(value, ref number);
                ValueStringBuilder sb;
                unsafe
                {
                    char* stackPtr = stackalloc char[CharStackBufferSize];
                    sb = new ValueStringBuilder(new Span<char>(stackPtr, CharStackBufferSize));
                }
                if (fmt != 0)
                {
                    NumberToString(ref sb, ref number, fmt, digits, info, false);
                }
                else
                {
                    NumberToStringFormat(ref sb, ref number, format, info);
                }
                return sb.ToString();
            }
        }

        public static bool TryFormatInt32(int value, ReadOnlySpan<char> format, IFormatProvider provider, Span<char> destination, out int charsWritten)
        {
            // Fast path for default format with a non-negative value
            if (value >= 0 && format.Length == 0)
            {
                return TryUInt32ToDecStr((uint)value, digits: -1, destination, out charsWritten);
            }

            char fmt = ParseFormatSpecifier(format, out int digits);
            char fmtUpper = (char)(fmt & 0xFFDF); // ensure fmt is upper-cased for purposes of comparison
            if ((fmtUpper == 'G' && digits < 1) || fmtUpper == 'D')
            {
                return value >= 0 ?
                    TryUInt32ToDecStr((uint)value, digits, destination, out charsWritten) :
                    TryNegativeInt32ToDecStr(value, digits, NumberFormatInfo.GetInstance(provider).NegativeSign, destination, out charsWritten);
            }
            else if (fmtUpper == 'X')
            {
                // The fmt-(X-A+10) hack has the effect of dictating whether we produce uppercase or lowercase
                // hex numbers for a-f. 'X' as the fmt code produces uppercase. 'x' as the format code produces lowercase.
                return TryInt32ToHexStr(value, (char)(fmt - ('X' - 'A' + 10)), digits, destination, out charsWritten);
            }
            else
            {
                NumberFormatInfo info = NumberFormatInfo.GetInstance(provider);
                NumberBuffer number = default;
                Int32ToNumber(value, ref number);
                ValueStringBuilder sb;
                unsafe
                {
                    char* stackPtr = stackalloc char[CharStackBufferSize];
                    sb = new ValueStringBuilder(new Span<char>(stackPtr, CharStackBufferSize));
                }
                if (fmt != 0)
                {
                    NumberToString(ref sb, ref number, fmt, digits, info, false);
                }
                else
                {
                    NumberToStringFormat(ref sb, ref number, format, info);
                }
                return sb.TryCopyTo(destination, out charsWritten);
            }
        }

        public static string FormatUInt32(uint value, ReadOnlySpan<char> format, IFormatProvider provider)
        {
            // Fast path for default format
            if (format.Length == 0)
            {
                return UInt32ToDecStr(value, digits: -1);
            }

            char fmt = ParseFormatSpecifier(format, out int digits);
            char fmtUpper = (char)(fmt & 0xFFDF); // ensure fmt is upper-cased for purposes of comparison
            if ((fmtUpper == 'G' && digits < 1) || fmtUpper == 'D')
            {
                return UInt32ToDecStr(value, digits);
            }
            else if (fmtUpper == 'X')
            {
                // The fmt-(X-A+10) hack has the effect of dictating whether we produce uppercase or lowercase
                // hex numbers for a-f. 'X' as the fmt code produces uppercase. 'x' as the format code produces lowercase.
                return Int32ToHexStr((int)value, (char)(fmt - ('X' - 'A' + 10)), digits);
            }
            else
            {
                NumberFormatInfo info = NumberFormatInfo.GetInstance(provider);
                NumberBuffer number = default;
                UInt32ToNumber(value, ref number);
                ValueStringBuilder sb;
                unsafe
                {
                    char* stackPtr = stackalloc char[CharStackBufferSize];
                    sb = new ValueStringBuilder(new Span<char>(stackPtr, CharStackBufferSize));
                }
                if (fmt != 0)
                {
                    NumberToString(ref sb, ref number, fmt, digits, info, false);
                }
                else
                {
                    NumberToStringFormat(ref sb, ref number, format, info);
                }
                return sb.ToString();
            }
        }

        public static bool TryFormatUInt32(uint value, ReadOnlySpan<char> format, IFormatProvider provider, Span<char> destination, out int charsWritten)
        {
            // Fast path for default format
            if (format.Length == 0)
            {
                return TryUInt32ToDecStr(value, digits: -1, destination, out charsWritten);
            }

            char fmt = ParseFormatSpecifier(format, out int digits);
            char fmtUpper = (char)(fmt & 0xFFDF); // ensure fmt is upper-cased for purposes of comparison
            if ((fmtUpper == 'G' && digits < 1) || fmtUpper == 'D')
            {
                return TryUInt32ToDecStr(value, digits, destination, out charsWritten);
            }
            else if (fmtUpper == 'X')
            {
                // The fmt-(X-A+10) hack has the effect of dictating whether we produce uppercase or lowercase
                // hex numbers for a-f. 'X' as the fmt code produces uppercase. 'x' as the format code produces lowercase.
                return TryInt32ToHexStr((int)value, (char)(fmt - ('X' - 'A' + 10)), digits, destination, out charsWritten);
            }
            else
            {
                NumberFormatInfo info = NumberFormatInfo.GetInstance(provider);
                NumberBuffer number = default;
                UInt32ToNumber(value, ref number);
                ValueStringBuilder sb;
                unsafe
                {
                    char* stackPtr = stackalloc char[CharStackBufferSize];
                    sb = new ValueStringBuilder(new Span<char>(stackPtr, CharStackBufferSize));
                }
                if (fmt != 0)
                {
                    NumberToString(ref sb, ref number, fmt, digits, info, false);
                }
                else
                {
                    NumberToStringFormat(ref sb, ref number, format, info);
                }
                return sb.TryCopyTo(destination, out charsWritten);
            }
        }

        public static string FormatInt64(long value, ReadOnlySpan<char> format, IFormatProvider provider)
        {
            // Fast path for default format with a non-negative value
            if (value >= 0 && format.Length == 0)
            {
                return UInt64ToDecStr((ulong)value, digits: -1);
            }

            char fmt = ParseFormatSpecifier(format, out int digits);
            char fmtUpper = (char)(fmt & 0xFFDF); // ensure fmt is upper-cased for purposes of comparison
            if ((fmtUpper == 'G' && digits < 1) || fmtUpper == 'D')
            {
                return value >= 0 ?
                    UInt64ToDecStr((ulong)value, digits) :
                    NegativeInt64ToDecStr(value, digits, NumberFormatInfo.GetInstance(provider).NegativeSign);
            }
            else if (fmtUpper == 'X')
            {
                // The fmt-(X-A+10) hack has the effect of dictating whether we produce uppercase or lowercase
                // hex numbers for a-f. 'X' as the fmt code produces uppercase. 'x' as the format code
                // produces lowercase.
                return Int64ToHexStr(value, (char)(fmt - ('X' - 'A' + 10)), digits);
            }
            else
            {
                NumberFormatInfo info = NumberFormatInfo.GetInstance(provider);
                NumberBuffer number = default;
                Int64ToNumber(value, ref number);
                ValueStringBuilder sb;
                unsafe
                {
                    char* stackPtr = stackalloc char[CharStackBufferSize];
                    sb = new ValueStringBuilder(new Span<char>(stackPtr, CharStackBufferSize));
                }
                if (fmt != 0)
                {
                    NumberToString(ref sb, ref number, fmt, digits, info, false);
                }
                else
                {
                    NumberToStringFormat(ref sb, ref number, format, info);
                }
                return sb.ToString();
            }
        }

        public static bool TryFormatInt64(long value, ReadOnlySpan<char> format, IFormatProvider provider, Span<char> destination, out int charsWritten)
        {
            // Fast path for default format with a non-negative value
            if (value >= 0 && format.Length == 0)
            {
                return TryUInt64ToDecStr((ulong)value, digits: -1, destination, out charsWritten);
            }

            char fmt = ParseFormatSpecifier(format, out int digits);
            char fmtUpper = (char)(fmt & 0xFFDF); // ensure fmt is upper-cased for purposes of comparison
            if ((fmtUpper == 'G' && digits < 1) || fmtUpper == 'D')
            {
                return value >= 0 ?
                    TryUInt64ToDecStr((ulong)value, digits, destination, out charsWritten) :
                    TryNegativeInt64ToDecStr(value, digits, NumberFormatInfo.GetInstance(provider).NegativeSign, destination, out charsWritten);
            }
            else if (fmtUpper == 'X')
            {
                // The fmt-(X-A+10) hack has the effect of dictating whether we produce uppercase or lowercase
                // hex numbers for a-f. 'X' as the fmt code produces uppercase. 'x' as the format code
                // produces lowercase.
                return TryInt64ToHexStr(value, (char)(fmt - ('X' - 'A' + 10)), digits, destination, out charsWritten);
            }
            else
            {
                NumberFormatInfo info = NumberFormatInfo.GetInstance(provider);
                NumberBuffer number = default;
                Int64ToNumber(value, ref number);
                ValueStringBuilder sb;
                unsafe
                {
                    char* stackPtr = stackalloc char[CharStackBufferSize];
                    sb = new ValueStringBuilder(new Span<char>(stackPtr, CharStackBufferSize));
                }
                if (fmt != 0)
                {
                    NumberToString(ref sb, ref number, fmt, digits, info, false);
                }
                else
                {
                    NumberToStringFormat(ref sb, ref number, format, info);
                }
                return sb.TryCopyTo(destination, out charsWritten);
            }
        }

        public static string FormatUInt64(ulong value, ReadOnlySpan<char> format, IFormatProvider provider)
        {
            // Fast path for default format
            if (format.Length == 0)
            {
                return UInt64ToDecStr(value, digits: -1);
            }

            char fmt = ParseFormatSpecifier(format, out int digits);
            char fmtUpper = (char)(fmt & 0xFFDF); // ensure fmt is upper-cased for purposes of comparison
            if ((fmtUpper == 'G' && digits < 1) || fmtUpper == 'D')
            {
                return UInt64ToDecStr(value, digits);
            }
            else if (fmtUpper == 'X')
            {
                // The fmt-(X-A+10) hack has the effect of dictating whether we produce uppercase or lowercase
                // hex numbers for a-f. 'X' as the fmt code produces uppercase. 'x' as the format code
                // produces lowercase.
                return Int64ToHexStr((long)value, (char)(fmt - ('X' - 'A' + 10)), digits);
            }
            else
            {
                NumberFormatInfo info = NumberFormatInfo.GetInstance(provider);
                NumberBuffer number = default;
                UInt64ToNumber(value, ref number);
                ValueStringBuilder sb;
                unsafe
                {
                    char* stackPtr = stackalloc char[CharStackBufferSize];
                    sb = new ValueStringBuilder(new Span<char>(stackPtr, CharStackBufferSize));
                }
                if (fmt != 0)
                {
                    NumberToString(ref sb, ref number, fmt, digits, info, false);
                }
                else
                {
                    NumberToStringFormat(ref sb, ref number, format, info);
                }
                return sb.ToString();
            }
        }

        public static bool TryFormatUInt64(ulong value, ReadOnlySpan<char> format, IFormatProvider provider, Span<char> destination, out int charsWritten)
        {
            // Fast path for default format
            if (format.Length == 0)
            {
                return TryUInt64ToDecStr(value, digits: -1, destination, out charsWritten);
            }

            char fmt = ParseFormatSpecifier(format, out int digits);
            char fmtUpper = (char)(fmt & 0xFFDF); // ensure fmt is upper-cased for purposes of comparison
            if ((fmtUpper == 'G' && digits < 1) || fmtUpper == 'D')
            {
                return TryUInt64ToDecStr(value, digits, destination, out charsWritten);
            }
            else if (fmtUpper == 'X')
            {
                // The fmt-(X-A+10) hack has the effect of dictating whether we produce uppercase or lowercase
                // hex numbers for a-f. 'X' as the fmt code produces uppercase. 'x' as the format code
                // produces lowercase.
                return TryInt64ToHexStr((long)value, (char)(fmt - ('X' - 'A' + 10)), digits, destination, out charsWritten);
            }
            else
            {
                NumberFormatInfo info = NumberFormatInfo.GetInstance(provider);
                NumberBuffer number = default;
                UInt64ToNumber(value, ref number);
                ValueStringBuilder sb;
                unsafe
                {
                    char* stackPtr = stackalloc char[CharStackBufferSize];
                    sb = new ValueStringBuilder(new Span<char>(stackPtr, CharStackBufferSize));
                }
                if (fmt != 0)
                {
                    NumberToString(ref sb, ref number, fmt, digits, info, false);
                }
                else
                {
                    NumberToStringFormat(ref sb, ref number, format, info);
                }
                return sb.TryCopyTo(destination, out charsWritten);
            }
        }

        [MethodImpl(MethodImplOptions.AggressiveInlining)] // called from only one location
        private static unsafe void Int32ToNumber(int value, ref NumberBuffer number)
        {
            number.precision = Int32Precision;

            if (value >= 0)
            {
                number.sign = false;
            }
            else
            {
                number.sign = true;
                value = -value;
            }

            char* buffer = number.digits;
            char* p = UInt32ToDecChars(buffer + Int32Precision, (uint)value, 0);
            int i = (int)(buffer + Int32Precision - p);

            number.scale = i;

            char* dst = number.digits;
            while (--i >= 0)
                *dst++ = *p++;
            *dst = '\0';
        }

        private static unsafe string NegativeInt32ToDecStr(int value, int digits, string sNegative)
        {
            Debug.Assert(value < 0);

            if (digits < 1)
                digits = 1;

            int bufferLength = Math.Max(digits, FormattingHelpers.CountDigits((uint)(-value))) + sNegative.Length;
            string result = string.FastAllocateString(bufferLength);
            fixed (char* buffer = result)
            {
                char* p = UInt32ToDecChars(buffer + bufferLength, (uint)(-value), digits);
                Debug.Assert(p == buffer + sNegative.Length);

                for (int i = sNegative.Length - 1; i >= 0; i--)
                {
                    *(--p) = sNegative[i];
                }
                Debug.Assert(p == buffer);
            }
            return result;
        }

        private static unsafe bool TryNegativeInt32ToDecStr(int value, int digits, string sNegative, Span<char> destination, out int charsWritten)
        {
            Debug.Assert(value < 0);

            if (digits < 1)
                digits = 1;

            int bufferLength = Math.Max(digits, FormattingHelpers.CountDigits((uint)(-value))) + sNegative.Length;
            if (bufferLength > destination.Length)
            {
                charsWritten = 0;
                return false;
            }

            charsWritten = bufferLength;
            fixed (char* buffer = &MemoryMarshal.GetReference(destination))
            {
                char* p = UInt32ToDecChars(buffer + bufferLength, (uint)(-value), digits);
                Debug.Assert(p == buffer + sNegative.Length);

                for (int i = sNegative.Length - 1; i >= 0; i--)
                {
                    *(--p) = sNegative[i];
                }
                Debug.Assert(p == buffer);
            }
            return true;
        }

        private static unsafe string Int32ToHexStr(int value, char hexBase, int digits)
        {
            if (digits < 1)
                digits = 1;

            int bufferLength = Math.Max(digits, FormattingHelpers.CountHexDigits((uint)value));
            string result = string.FastAllocateString(bufferLength);
            fixed (char* buffer = result)
            {
                char* p = Int32ToHexChars(buffer + bufferLength, (uint)value, hexBase, digits);
                Debug.Assert(p == buffer);
            }
            return result;
        }

        private static unsafe bool TryInt32ToHexStr(int value, char hexBase, int digits, Span<char> destination, out int charsWritten)
        {
            if (digits < 1)
                digits = 1;

            int bufferLength = Math.Max(digits, FormattingHelpers.CountHexDigits((uint)value));
            if (bufferLength > destination.Length)
            {
                charsWritten = 0;
                return false;
            }

            charsWritten = bufferLength;
            fixed (char* buffer = &MemoryMarshal.GetReference(destination))
            {
                char* p = Int32ToHexChars(buffer + bufferLength, (uint)value, hexBase, digits);
                Debug.Assert(p == buffer);
            }
            return true;
        }

        private static unsafe char* Int32ToHexChars(char* buffer, uint value, int hexBase, int digits)
        {
            while (--digits >= 0 || value != 0)
            {
                byte digit = (byte)(value & 0xF);
                *(--buffer) = (char)(digit + (digit < 10 ? (byte)'0' : hexBase));
                value >>= 4;
            }
            return buffer;
        }

        [MethodImpl(MethodImplOptions.AggressiveInlining)] // called from only one location
        private static unsafe void UInt32ToNumber(uint value, ref NumberBuffer number)
        {
            number.precision = UInt32Precision;
            number.sign = false;

            char* buffer = number.digits;
            char* p = UInt32ToDecChars(buffer + UInt32Precision, value, 0);
            int i = (int)(buffer + UInt32Precision - p);
            number.scale = i;

            char* dst = number.digits;
            while (--i >= 0)
                *dst++ = *p++;
            *dst = '\0';
        }

        internal static unsafe char* UInt32ToDecChars(char* bufferEnd, uint value, int digits)
        {
            while (--digits >= 0 || value != 0)
            {
                // TODO https://github.com/dotnet/coreclr/issues/3439
                uint newValue = value / 10;
                *(--bufferEnd) = (char)(value - (newValue * 10) + '0');
                value = newValue;
            }
            return bufferEnd;
        }

        private static unsafe string UInt32ToDecStr(uint value, int digits)
        {
            int bufferLength = Math.Max(digits, FormattingHelpers.CountDigits(value));

            // For single-digit values that are very common, especially 0 and 1, just return cached strings.
            if (bufferLength == 1)
            {
                return s_singleDigitStringCache[value];
            }

            string result = string.FastAllocateString(bufferLength);
            fixed (char* buffer = result)
            {
                char* p = buffer + bufferLength;
                if (digits <= 1)
                {
                    do
                    {
                        // TODO https://github.com/dotnet/coreclr/issues/3439
                        uint div = value / 10;
                        *(--p) = (char)('0' + value - (div * 10));
                        value = div;
                    }
                    while (value != 0);
                }
                else
                {
                    p = UInt32ToDecChars(p, value, digits);
                }
                Debug.Assert(p == buffer);
            }
            return result;
        }

        private static unsafe bool TryUInt32ToDecStr(uint value, int digits, Span<char> destination, out int charsWritten)
        {
            int bufferLength = Math.Max(digits, FormattingHelpers.CountDigits(value));
            if (bufferLength > destination.Length)
            {
                charsWritten = 0;
                return false;
            }

            charsWritten = bufferLength;
            fixed (char* buffer = &MemoryMarshal.GetReference(destination))
            {
                char* p = buffer + bufferLength;
                if (digits <= 1)
                {
                    do
                    {
                        // TODO https://github.com/dotnet/coreclr/issues/3439
                        uint div = value / 10;
                        *(--p) = (char)('0' + value - (div * 10));
                        value = div;
                    }
                    while (value != 0);
                }
                else
                {
                    p = UInt32ToDecChars(p, value, digits);
                }
                Debug.Assert(p == buffer);
            }
            return true;
        }

        [MethodImpl(MethodImplOptions.AggressiveInlining)]
        private static unsafe bool TryCopyTo(char* src, int length, Span<char> destination, out int charsWritten)
        {
            if (new ReadOnlySpan<char>(src, length).TryCopyTo(destination))
            {
                charsWritten = length;
                return true;
            }
            else
            {
                charsWritten = 0;
                return false;
            }
        }

        private static unsafe void Int64ToNumber(long input, ref NumberBuffer number)
        {
            ulong value = (ulong)input;
            number.sign = input < 0;
            number.precision = Int64Precision;
            if (number.sign)
            {
                value = (ulong)(-input);
            }

            char* buffer = number.digits;
            char* p = buffer + Int64Precision;
            while (High32(value) != 0)
                p = UInt32ToDecChars(p, Int64DivMod1E9(ref value), 9);
            p = UInt32ToDecChars(p, Low32(value), 0);
            int i = (int)(buffer + Int64Precision - p);

            number.scale = i;

            char* dst = number.digits;
            while (--i >= 0)
                *dst++ = *p++;
            *dst = '\0';
        }

        private static unsafe string NegativeInt64ToDecStr(long input, int digits, string sNegative)
        {
            Debug.Assert(input < 0);

            if (digits < 1)
            {
                digits = 1;
            }

            ulong value = (ulong)(-input);

            int bufferLength = Math.Max(digits, FormattingHelpers.CountDigits(value)) + sNegative.Length;
            string result = string.FastAllocateString(bufferLength);
            fixed (char* buffer = result)
            {
                char* p = buffer + bufferLength;
                while (High32(value) != 0)
                {
                    p = UInt32ToDecChars(p, Int64DivMod1E9(ref value), 9);
                    digits -= 9;
                }
                p = UInt32ToDecChars(p, Low32(value), digits);
                Debug.Assert(p == buffer + sNegative.Length);

                for (int i = sNegative.Length - 1; i >= 0; i--)
                {
                    *(--p) = sNegative[i];
                }
                Debug.Assert(p == buffer);
            }
            return result;
        }

        private static unsafe bool TryNegativeInt64ToDecStr(long input, int digits, string sNegative, Span<char> destination, out int charsWritten)
        {
            Debug.Assert(input < 0);

            if (digits < 1)
            {
                digits = 1;
            }

            ulong value = (ulong)(-input);

            int bufferLength = Math.Max(digits, FormattingHelpers.CountDigits((ulong)(-input))) + sNegative.Length;
            if (bufferLength > destination.Length)
            {
                charsWritten = 0;
                return false;
            }

            charsWritten = bufferLength;
            fixed (char* buffer = &MemoryMarshal.GetReference(destination))
            {
                char* p = buffer + bufferLength;
                while (High32(value) != 0)
                {
                    p = UInt32ToDecChars(p, Int64DivMod1E9(ref value), 9);
                    digits -= 9;
                }
                p = UInt32ToDecChars(p, Low32(value), digits);
                Debug.Assert(p == buffer + sNegative.Length);

                for (int i = sNegative.Length - 1; i >= 0; i--)
                {
                    *(--p) = sNegative[i];
                }
                Debug.Assert(p == buffer);
            }
            return true;
        }

        private static unsafe string Int64ToHexStr(long value, char hexBase, int digits)
        {
            int bufferLength = Math.Max(digits, FormattingHelpers.CountHexDigits((ulong)value));
            string result = string.FastAllocateString(bufferLength);
            fixed (char* buffer = result)
            {
                char* p = buffer + bufferLength;
                if (High32((ulong)value) != 0)
                {
                    p = Int32ToHexChars(p, Low32((ulong)value), hexBase, 8);
                    p = Int32ToHexChars(p, High32((ulong)value), hexBase, digits - 8);
                }
                else
                {
                    p = Int32ToHexChars(p, Low32((ulong)value), hexBase, Math.Max(digits, 1));
                }
                Debug.Assert(p == buffer);
            }
            return result;
        }

        private static unsafe bool TryInt64ToHexStr(long value, char hexBase, int digits, Span<char> destination, out int charsWritten)
        {
            int bufferLength = Math.Max(digits, FormattingHelpers.CountHexDigits((ulong)value));
            if (bufferLength > destination.Length)
            {
                charsWritten = 0;
                return false;
            }

            charsWritten = bufferLength;
            fixed (char* buffer = &MemoryMarshal.GetReference(destination))
            {
                char* p = buffer + bufferLength;
                if (High32((ulong)value) != 0)
                {
                    p = Int32ToHexChars(p, Low32((ulong)value), hexBase, 8);
                    p = Int32ToHexChars(p, High32((ulong)value), hexBase, digits - 8);
                }
                else
                {
                    p = Int32ToHexChars(p, Low32((ulong)value), hexBase, Math.Max(digits, 1));
                }
                Debug.Assert(p == buffer);
            }
            return true;
        }

        private static unsafe void UInt64ToNumber(ulong value, ref NumberBuffer number)
        {
            number.precision = UInt64Precision;
            number.sign = false;

            char* buffer = number.digits;
            char* p = buffer + UInt64Precision;

            while (High32(value) != 0)
                p = UInt32ToDecChars(p, Int64DivMod1E9(ref value), 9);
            p = UInt32ToDecChars(p, Low32(value), 0);
            int i = (int)(buffer + UInt64Precision - p);

            number.scale = i;

            char* dst = number.digits;
            while (--i >= 0)
                *dst++ = *p++;
            *dst = '\0';
        }

        private static unsafe string UInt64ToDecStr(ulong value, int digits)
        {
            if (digits < 1)
                digits = 1;

            int bufferLength = Math.Max(digits, FormattingHelpers.CountDigits(value));

            // For single-digit values that are very common, especially 0 and 1, just return cached strings.
            if (bufferLength == 1)
            {
                return s_singleDigitStringCache[value];
            }

            string result = string.FastAllocateString(bufferLength);
            fixed (char* buffer = result)
            {
                char* p = buffer + bufferLength;
                while (High32(value) != 0)
                {
                    p = UInt32ToDecChars(p, Int64DivMod1E9(ref value), 9);
                    digits -= 9;
                }
                p = UInt32ToDecChars(p, Low32(value), digits);
                Debug.Assert(p == buffer);
            }
            return result;
        }

        private static unsafe bool TryUInt64ToDecStr(ulong value, int digits, Span<char> destination, out int charsWritten)
        {
            if (digits < 1)
                digits = 1;

            int bufferLength = Math.Max(digits, FormattingHelpers.CountDigits(value));
            if (bufferLength > destination.Length)
            {
                charsWritten = 0;
                return false;
            }

            charsWritten = bufferLength;
            fixed (char* buffer = &MemoryMarshal.GetReference(destination))
            {
                char* p = buffer + bufferLength;
                while (High32(value) != 0)
                {
                    p = UInt32ToDecChars(p, Int64DivMod1E9(ref value), 9);
                    digits -= 9;
                }
                p = UInt32ToDecChars(p, Low32(value), digits);
                Debug.Assert(p == buffer);
            }
            return true;
        }

        internal static unsafe char ParseFormatSpecifier(ReadOnlySpan<char> format, out int digits)
        {
            char c = default;
            if (format.Length > 0)
            {
                // If the format begins with a symbol, see if it's a standard format
                // with or without a specified number of digits.
                c = format[0];
                if ((uint)(c - 'A') <= 'Z' - 'A' ||
                    (uint)(c - 'a') <= 'z' - 'a')
                {
                    // Fast path for sole symbol, e.g. "D"
                    if (format.Length == 1)
                    {
                        digits = -1;
                        return c;
                    }

                    if (format.Length == 2)
                    {
                        // Fast path for symbol and single digit, e.g. "X4"
                        int d = format[1] - '0';
                        if ((uint)d < 10)
                        {
                            digits = d;
                            return c;
                        }
                    }
                    else if (format.Length == 3)
                    {
                        // Fast path for symbol and double digit, e.g. "F12"
                        int d1 = format[1] - '0', d2 = format[2] - '0';
                        if ((uint)d1 < 10 && (uint)d2 < 10)
                        {
                            digits = d1 * 10 + d2;
                            return c;
                        }
                    }

                    // Fallback for symbol and any length digits.  The digits value must be >= 0 && <= 99,
                    // but it can begin with any number of 0s, and thus we may need to check more than two
                    // digits.  Further, for compat, we need to stop when we hit a null char.
                    int n = 0;
                    int i = 1;
                    while (i < format.Length && (((uint)format[i] - '0') < 10) && n < 10)
                    {
                        n = (n * 10) + format[i++] - '0';
                    }

                    // If we're at the end of the digits rather than having stopped because we hit something
                    // other than a digit or overflowed, return the standard format info.
                    if (i == format.Length || format[i] == '\0')
                    {
                        digits = n;
                        return c;
                    }
                }
            }

            // Default empty format to be "G"; custom format is signified with '\0'.
            digits = -1;
            return format.Length == 0 || c == '\0' ? // For compat, treat '\0' as the end of the specifier, even if the specifier extends beyond it.
                'G' : 
                '\0';
        }

        internal static unsafe void NumberToString(ref ValueStringBuilder sb, ref NumberBuffer number, char format, int nMaxDigits, NumberFormatInfo info, bool isDecimal)
        {
            switch (format)
            {
                case 'C':
                case 'c':
                    {
                        if (nMaxDigits < 0)
                            nMaxDigits = info.CurrencyDecimalDigits;

                        RoundNumber(ref number, number.scale + nMaxDigits); // Don't change this line to use digPos since digCount could have its sign changed.

                        FormatCurrency(ref sb, ref number, nMaxDigits, info);

                        break;
                    }

                case 'F':
                case 'f':
                    {
                        if (nMaxDigits < 0)
                            nMaxDigits = info.NumberDecimalDigits;

                        RoundNumber(ref number, number.scale + nMaxDigits);

                        if (number.sign)
                            sb.Append(info.NegativeSign);

                        FormatFixed(ref sb, ref number, nMaxDigits, info, null, info.NumberDecimalSeparator, null);

                        break;
                    }

                case 'N':
                case 'n':
                    {
                        if (nMaxDigits < 0)
                            nMaxDigits = info.NumberDecimalDigits; // Since we are using digits in our calculation

                        RoundNumber(ref number, number.scale + nMaxDigits);

                        FormatNumber(ref sb, ref number, nMaxDigits, info);

                        break;
                    }

                case 'E':
                case 'e':
                    {
                        if (nMaxDigits < 0)
                            nMaxDigits = 6;
                        nMaxDigits++;

                        RoundNumber(ref number, nMaxDigits);

                        if (number.sign)
                            sb.Append(info.NegativeSign);

                        FormatScientific(ref sb, ref number, nMaxDigits, info, format);

                        break;
                    }

                case 'G':
                case 'g':
                    {
                        bool noRounding = false;
                        if (nMaxDigits < 1)
                        {
                            if (isDecimal && (nMaxDigits == -1))
                            {
                                noRounding = true;  // Turn off rounding for ECMA compliance to output trailing 0's after decimal as significant
                                if (number.digits[0] == 0)
                                {
                                    // Minus zero should be formatted as 0
                                    goto SkipSign;
                                }
                                goto SkipRounding;
                            }
                            else
                            {
                                // This ensures that the PAL code pads out to the correct place even when we use the default precision
                                nMaxDigits = number.precision;
                            }
                        }

                        RoundNumber(ref number, nMaxDigits); // This also fixes up the minus zero case

SkipRounding:
                        if (number.sign)
                            sb.Append(info.NegativeSign);

SkipSign:
                        FormatGeneral(ref sb, ref number, nMaxDigits, info, (char)(format - ('G' - 'E')), noRounding);

                        break;
                    }

                case 'P':
                case 'p':
                    {
                        if (nMaxDigits < 0)
                            nMaxDigits = info.PercentDecimalDigits;
                        number.scale += 2;

                        RoundNumber(ref number, number.scale + nMaxDigits);

                        FormatPercent(ref sb, ref number, nMaxDigits, info);

                        break;
                    }

                default:
                    throw new FormatException(SR.Argument_BadFormatSpecifier);
            }
        }

        internal static unsafe void NumberToStringFormat(ref ValueStringBuilder sb, ref NumberBuffer number, ReadOnlySpan<char> format, NumberFormatInfo info)
        {
            int digitCount;
            int decimalPos;
            int firstDigit;
            int lastDigit;
            int digPos;
            bool scientific;
            int thousandPos;
            int thousandCount = 0;
            bool thousandSeps;
            int scaleAdjust;
            int adjust;

            int section;
            int src;
            char* dig = number.digits;
            char ch;

            section = FindSection(format, dig[0] == 0 ? 2 : number.sign ? 1 : 0);

            while (true)
            {
                digitCount = 0;
                decimalPos = -1;
                firstDigit = 0x7FFFFFFF;
                lastDigit = 0;
                scientific = false;
                thousandPos = -1;
                thousandSeps = false;
                scaleAdjust = 0;
                src = section;

                fixed (char* pFormat = &MemoryMarshal.GetReference(format))
                {
                    while (src < format.Length && (ch = pFormat[src++]) != 0 && ch != ';')
                    {
                        switch (ch)
                        {
                            case '#':
                                digitCount++;
                                break;
                            case '0':
                                if (firstDigit == 0x7FFFFFFF)
                                    firstDigit = digitCount;
                                digitCount++;
                                lastDigit = digitCount;
                                break;
                            case '.':
                                if (decimalPos < 0)
                                    decimalPos = digitCount;
                                break;
                            case ',':
                                if (digitCount > 0 && decimalPos < 0)
                                {
                                    if (thousandPos >= 0)
                                    {
                                        if (thousandPos == digitCount)
                                        {
                                            thousandCount++;
                                            break;
                                        }
                                        thousandSeps = true;
                                    }
                                    thousandPos = digitCount;
                                    thousandCount = 1;
                                }
                                break;
                            case '%':
                                scaleAdjust += 2;
                                break;
                            case '\x2030':
                                scaleAdjust += 3;
                                break;
                            case '\'':
                            case '"':
                                while (src < format.Length && pFormat[src] != 0 && pFormat[src++] != ch)
                                    ;
                                break;
                            case '\\':
                                if (src < format.Length && pFormat[src] != 0)
                                    src++;
                                break;
                            case 'E':
                            case 'e':
                                if ((src < format.Length && pFormat[src] == '0') ||
                                    (src + 1 < format.Length && (pFormat[src] == '+' || pFormat[src] == '-') && pFormat[src + 1] == '0'))
                                {
                                    while (++src < format.Length && pFormat[src] == '0');
                                    scientific = true;
                                }
                                break;
                        }
                    }
                }

                if (decimalPos < 0)
                    decimalPos = digitCount;

                if (thousandPos >= 0)
                {
                    if (thousandPos == decimalPos)
                        scaleAdjust -= thousandCount * 3;
                    else
                        thousandSeps = true;
                }

                if (dig[0] != 0)
                {
                    number.scale += scaleAdjust;
                    int pos = scientific ? digitCount : number.scale + digitCount - decimalPos;
                    RoundNumber(ref number, pos);
                    if (dig[0] == 0)
                    {
                        src = FindSection(format, 2);
                        if (src != section)
                        {
                            section = src;
                            continue;
                        }
                    }
                }
                else
                {
                    number.sign = false;   // We need to format -0 without the sign set.
                    number.scale = 0;      // Decimals with scale ('0.00') should be rounded.
                }

                break;
            }

            firstDigit = firstDigit < decimalPos ? decimalPos - firstDigit : 0;
            lastDigit = lastDigit > decimalPos ? decimalPos - lastDigit : 0;
            if (scientific)
            {
                digPos = decimalPos;
                adjust = 0;
            }
            else
            {
                digPos = number.scale > decimalPos ? number.scale : decimalPos;
                adjust = number.scale - decimalPos;
            }
            src = section;

            // Adjust can be negative, so we make this an int instead of an unsigned int.
            // Adjust represents the number of characters over the formatting e.g. format string is "0000" and you are trying to
            // format 100000 (6 digits). Means adjust will be 2. On the other hand if you are trying to format 10 adjust will be
            // -2 and we'll need to fixup these digits with 0 padding if we have 0 formatting as in this example.
            Span<int> thousandsSepPos = stackalloc int[4];
            int thousandsSepCtr = -1;

            if (thousandSeps)
            {
                // We need to precompute this outside the number formatting loop
                if (info.NumberGroupSeparator.Length > 0)
                {
                    // We need this array to figure out where to insert the thousands separator. We would have to traverse the string
                    // backwards. PIC formatting always traverses forwards. These indices are precomputed to tell us where to insert
                    // the thousands separator so we can get away with traversing forwards. Note we only have to compute up to digPos.
                    // The max is not bound since you can have formatting strings of the form "000,000..", and this
                    // should handle that case too.

                    int[] groupDigits = info.numberGroupSizes;

                    int groupSizeIndex = 0;     // Index into the groupDigits array.
                    int groupTotalSizeCount = 0;
                    int groupSizeLen = groupDigits.Length;    // The length of groupDigits array.
                    if (groupSizeLen != 0)
                        groupTotalSizeCount = groupDigits[groupSizeIndex];   // The current running total of group size.
                    int groupSize = groupTotalSizeCount;

                    int totalDigits = digPos + ((adjust < 0) ? adjust : 0); // Actual number of digits in o/p
                    int numDigits = (firstDigit > totalDigits) ? firstDigit : totalDigits;
                    while (numDigits > groupTotalSizeCount)
                    {
                        if (groupSize == 0)
                            break;
                        ++thousandsSepCtr;
                        if (thousandsSepCtr >= thousandsSepPos.Length)
                        {
                            var newThousandsSepPos = new int[thousandsSepPos.Length * 2];
                            thousandsSepPos.CopyTo(newThousandsSepPos);
                            thousandsSepPos = newThousandsSepPos;
                        }

                        thousandsSepPos[thousandsSepCtr] = groupTotalSizeCount;
                        if (groupSizeIndex < groupSizeLen - 1)
                        {
                            groupSizeIndex++;
                            groupSize = groupDigits[groupSizeIndex];
                        }
                        groupTotalSizeCount += groupSize;
                    }
                }
            }
            
            if (number.sign && section == 0)
                sb.Append(info.NegativeSign);

            bool decimalWritten = false;

            fixed (char* pFormat = &MemoryMarshal.GetReference(format))
            {
                char* cur = dig;

                while (src < format.Length && (ch = pFormat[src++]) != 0 && ch != ';')
                {
                    if (adjust > 0)
                    {
                        switch (ch)
                        {
                            case '#':
                            case '0':
                            case '.':
                                while (adjust > 0)
                                {
                                    // digPos will be one greater than thousandsSepPos[thousandsSepCtr] since we are at
                                    // the character after which the groupSeparator needs to be appended.
                                    sb.Append(*cur != 0 ? *cur++ : '0');
                                    if (thousandSeps && digPos > 1 && thousandsSepCtr >= 0)
                                    {
                                        if (digPos == thousandsSepPos[thousandsSepCtr] + 1)
                                        {
                                            sb.Append(info.NumberGroupSeparator);
                                            thousandsSepCtr--;
                                        }
                                    }
                                    digPos--;
                                    adjust--;
                                }
                                break;
                        }
                    }

                    switch (ch)
                    {
                        case '#':
                        case '0':
                            {
                                if (adjust < 0)
                                {
                                    adjust++;
                                    ch = digPos <= firstDigit ? '0' : '\0';
                                }
                                else
                                {
                                    ch = *cur != 0 ? *cur++ : digPos > lastDigit ? '0' : '\0';
                                }
                                if (ch != 0)
                                {
                                    sb.Append(ch);
                                    if (thousandSeps && digPos > 1 && thousandsSepCtr >= 0)
                                    {
                                        if (digPos == thousandsSepPos[thousandsSepCtr] + 1)
                                        {
                                            sb.Append(info.NumberGroupSeparator);
                                            thousandsSepCtr--;
                                        }
                                    }
                                }

                                digPos--;
                                break;
                            }
                        case '.':
                            {
                                if (digPos != 0 || decimalWritten)
                                {
                                    // For compatibility, don't echo repeated decimals
                                    break;
                                }
                                // If the format has trailing zeros or the format has a decimal and digits remain
                                if (lastDigit < 0 || (decimalPos < digitCount && *cur != 0))
                                {
                                    sb.Append(info.NumberDecimalSeparator);
                                    decimalWritten = true;
                                }
                                break;
                            }
                        case '\x2030':
                            sb.Append(info.PerMilleSymbol);
                            break;
                        case '%':
                            sb.Append(info.PercentSymbol);
                            break;
                        case ',':
                            break;
                        case '\'':
                        case '"':
                            while (src < format.Length && pFormat[src] != 0 && pFormat[src] != ch)
                                sb.Append(pFormat[src++]);
                            if (src < format.Length && pFormat[src] != 0)
                                src++;
                            break;
                        case '\\':
                            if (src < format.Length && pFormat[src] != 0)
                                sb.Append(pFormat[src++]);
                            break;
                        case 'E':
                        case 'e':
                            {
                                bool positiveSign = false;
                                int i = 0;
                                if (scientific)
                                {
                                    if (src < format.Length && pFormat[src] == '0')
                                    {
                                        // Handles E0, which should format the same as E-0
                                        i++;
                                    }
                                    else if (src+1 < format.Length && pFormat[src] == '+' && pFormat[src + 1] == '0')
                                    {
                                        // Handles E+0
                                        positiveSign = true;
                                    }
                                    else if (src+1 < format.Length && pFormat[src] == '-' && pFormat[src + 1] == '0')
                                    {
                                        // Handles E-0
                                        // Do nothing, this is just a place holder s.t. we don't break out of the loop.
                                    }
                                    else
                                    {
                                        sb.Append(ch);
                                        break;
                                    }

                                    while (++src < format.Length && pFormat[src] == '0')
                                        i++;
                                    if (i > 10)
                                        i = 10;

                                    int exp = dig[0] == 0 ? 0 : number.scale - decimalPos;
                                    FormatExponent(ref sb, info, exp, ch, i, positiveSign);
                                    scientific = false;
                                }
                                else
                                {
                                    sb.Append(ch); // Copy E or e to output
                                    if (src < format.Length)
                                    {
                                        if (pFormat[src] == '+' || pFormat[src] == '-')
                                            sb.Append(pFormat[src++]);
                                        while (src < format.Length && pFormat[src] == '0')
                                            sb.Append(pFormat[src++]);
                                    }
                                }
                                break;
                            }
                        default:
                            sb.Append(ch);
                            break;
                    }
                }
            }
        }

        private static void FormatCurrency(ref ValueStringBuilder sb, ref NumberBuffer number, int nMaxDigits, NumberFormatInfo info)
        {
            string fmt = number.sign ?
                s_negCurrencyFormats[info.CurrencyNegativePattern] :
                s_posCurrencyFormats[info.CurrencyPositivePattern];

            foreach (char ch in fmt)
            {
                switch (ch)
                {
                    case '#':
                        FormatFixed(ref sb, ref number, nMaxDigits, info, info.currencyGroupSizes, info.CurrencyDecimalSeparator, info.CurrencyGroupSeparator);
                        break;
                    case '-':
                        sb.Append(info.NegativeSign);
                        break;
                    case '$':
                        sb.Append(info.CurrencySymbol);
                        break;
                    default:
                        sb.Append(ch);
                        break;
                }
            }
        }

        private static unsafe void FormatFixed(ref ValueStringBuilder sb, ref NumberBuffer number, int nMaxDigits, NumberFormatInfo info, int[] groupDigits, string sDecimal, string sGroup)
        {
            int digPos = number.scale;
            char* dig = number.digits;

            if (digPos > 0)
            {
                if (groupDigits != null)
                {
<<<<<<< HEAD
                    int groupSizeIndex = 0;                             // Index into the groupDigits array.                    
=======
                    int groupSizeIndex = 0;                             // Index into the groupDigits array.
>>>>>>> 92cc2668
                    int bufferSize = digPos;                            // The length of the result buffer string.
                    int groupSize = 0;                                  // The current group size.

                    // Find out the size of the string buffer for the result.
                    if (groupDigits.Length != 0) // You can pass in 0 length arrays
                    {
                        int groupSizeCount = groupDigits[groupSizeIndex];   // The current total of group size.

                        while (digPos > groupSizeCount)
                        {
                            groupSize = groupDigits[groupSizeIndex];
                            if (groupSize == 0)
                                break;

                            bufferSize += sGroup.Length;
                            if (groupSizeIndex < groupDigits.Length - 1)
                                groupSizeIndex++;

                            groupSizeCount += groupDigits[groupSizeIndex];
                            if (groupSizeCount < 0 || bufferSize < 0)
                                throw new ArgumentOutOfRangeException(); // If we overflow
                        }

                        groupSize = groupSizeCount == 0 ? 0 : groupDigits[0]; // If you passed in an array with one entry as 0, groupSizeCount == 0
                    }

                    groupSizeIndex = 0;
                    int digitCount = 0;
                    int digLength = string.wcslen(dig);
                    int digStart = (digPos < digLength) ? digPos : digLength;
                    fixed (char* spanPtr = &MemoryMarshal.GetReference(sb.AppendSpan(bufferSize)))
                    {
                        char* p = spanPtr + bufferSize - 1;
                        for (int i = digPos - 1; i >= 0; i--)
                        {
                            *(p--) = (i < digStart) ? dig[i] : '0';

                            if (groupSize > 0)
                            {
                                digitCount++;
                                if ((digitCount == groupSize) && (i != 0))
                                {
                                    for (int j = sGroup.Length - 1; j >= 0; j--)
                                        *(p--) = sGroup[j];

                                    if (groupSizeIndex < groupDigits.Length - 1)
                                    {
                                        groupSizeIndex++;
                                        groupSize = groupDigits[groupSizeIndex];
                                    }
                                    digitCount = 0;
                                }
                            }
                        }

                        Debug.Assert(p >= spanPtr - 1, "Underflow");
                        dig += digStart;
                    }
                }
                else
                {
                    do
                    {
                        sb.Append(*dig != 0 ? *dig++ : '0');
                    }
                    while (--digPos > 0);
                }
            }
            else
            {
                sb.Append('0');
            }

            if (nMaxDigits > 0)
            {
                sb.Append(sDecimal);
                if ((digPos < 0) && (nMaxDigits > 0))
                {
                    int zeroes = Math.Min(-digPos, nMaxDigits);
                    sb.Append('0', zeroes);
                    digPos += zeroes;
                    nMaxDigits -= zeroes;
                }

                while (nMaxDigits > 0)
                {
                    sb.Append((*dig != 0) ? *dig++ : '0');
                    nMaxDigits--;
                }
            }
        }

        private static void FormatNumber(ref ValueStringBuilder sb, ref NumberBuffer number, int nMaxDigits, NumberFormatInfo info)
        {
            string fmt = number.sign ?
                s_negNumberFormats[info.NumberNegativePattern] :
                PosNumberFormat;

            foreach (char ch in fmt)
            {
                switch (ch)
                {
                    case '#':
                        FormatFixed(ref sb, ref number, nMaxDigits, info, info.numberGroupSizes, info.NumberDecimalSeparator, info.NumberGroupSeparator);
                        break;
                    case '-':
                        sb.Append(info.NegativeSign);
                        break;
                    default:
                        sb.Append(ch);
                        break;
                }
            }
        }

        private static unsafe void FormatScientific(ref ValueStringBuilder sb, ref NumberBuffer number, int nMaxDigits, NumberFormatInfo info, char expChar)
        {
            char* dig = number.digits;

            sb.Append((*dig != 0) ? *dig++ : '0');

            if (nMaxDigits != 1) // For E0 we would like to suppress the decimal point
                sb.Append(info.NumberDecimalSeparator);

            while (--nMaxDigits > 0)
                sb.Append((*dig != 0) ? *dig++ : '0');

            int e = number.digits[0] == 0 ? 0 : number.scale - 1;
            FormatExponent(ref sb, info, e, expChar, 3, true);
        }

        private static unsafe void FormatExponent(ref ValueStringBuilder sb, NumberFormatInfo info, int value, char expChar, int minDigits, bool positiveSign)
        {
            sb.Append(expChar);

            if (value < 0)
            {
                sb.Append(info.NegativeSign);
                value = -value;
            }
            else
            {
                if (positiveSign)
                    sb.Append(info.PositiveSign);
            }

            char* digits = stackalloc char[MaxUInt32DecDigits];
            char* p = UInt32ToDecChars(digits + MaxUInt32DecDigits, (uint)value, minDigits);
            int i = (int)(digits + MaxUInt32DecDigits - p);
            sb.Append(p, (int)(digits + MaxUInt32DecDigits - p));
        }

        private static unsafe void FormatGeneral(ref ValueStringBuilder sb, ref NumberBuffer number, int nMaxDigits, NumberFormatInfo info, char expChar, bool bSuppressScientific)
        {
            int digPos = number.scale;
            bool scientific = false;

            if (!bSuppressScientific)
            {
                // Don't switch to scientific notation
                if (digPos > nMaxDigits || digPos < -3)
                {
                    digPos = 1;
                    scientific = true;
                }
            }

            char* dig = number.digits;

            if (digPos > 0)
            {
                do
                {
                    sb.Append((*dig != 0) ? *dig++ : '0');
                } while (--digPos > 0);
            }
            else
            {
                sb.Append('0');
            }

            if (*dig != 0 || digPos < 0)
            {
                sb.Append(info.NumberDecimalSeparator);

                while (digPos < 0)
                {
                    sb.Append('0');
                    digPos++;
                }

                while (*dig != 0)
                    sb.Append(*dig++);
            }

            if (scientific)
                FormatExponent(ref sb, info, number.scale - 1, expChar, 2, true);
        }

        private static void FormatPercent(ref ValueStringBuilder sb, ref NumberBuffer number, int nMaxDigits, NumberFormatInfo info)
        {
            string fmt = number.sign ?
                s_negPercentFormats[info.PercentNegativePattern] :
                s_posPercentFormats[info.PercentPositivePattern];

            foreach (char ch in fmt)
            {
                switch (ch)
                {
                    case '#':
                        FormatFixed(ref sb, ref number, nMaxDigits, info, info.percentGroupSizes, info.PercentDecimalSeparator, info.PercentGroupSeparator);
                        break;
                    case '-':
                        sb.Append(info.NegativeSign);
                        break;
                    case '%':
                        sb.Append(info.PercentSymbol);
                        break;
                    default:
                        sb.Append(ch);
                        break;
                }
            }
        }

        private static unsafe void RoundNumber(ref NumberBuffer number, int pos)
        {
            char* dig = number.digits;

            int i = 0;
            while (i < pos && dig[i] != 0)
                i++;

            if (i == pos && dig[i] >= '5')
            {
                while (i > 0 && dig[i - 1] == '9')
                    i--;

                if (i > 0)
                {
                    dig[i - 1]++;
                }
                else
                {
                    number.scale++;
                    dig[0] = '1';
                    i = 1;
                }
            }
            else
            {
                while (i > 0 && dig[i - 1] == '0')
                    i--;
            }
            if (i == 0)
            {
                number.scale = 0;
                number.sign = false;
            }
            dig[i] = '\0';
        }

        private static unsafe int FindSection(ReadOnlySpan<char> format, int section)
        {
            int src;
            char ch;

            if (section == 0)
                return 0;

            fixed (char* pFormat = &MemoryMarshal.GetReference(format))
            {
                src = 0;
                for (;;)
                {
                    if (src >= format.Length)
                    {
                        return 0;
                    }

                    switch (ch = pFormat[src++])
                    {
                        case '\'':
                        case '"':
                            while (src < format.Length && pFormat[src] != 0 && pFormat[src++] != ch)
                                ;
                            break;
                        case '\\':
                            if (src < format.Length && pFormat[src] != 0)
                                src++;
                            break;
                        case ';':
                            if (--section != 0)
                                break;
                            if (src < format.Length && pFormat[src] != 0 && pFormat[src] != ';')
                                return src;
                            goto case '\0';
                        case '\0':
                            return 0;
                    }
                }
            }
        }

        private static uint Low32(ulong value) => (uint)value;

        private static uint High32(ulong value) => (uint)((value & 0xFFFFFFFF00000000) >> 32);

        private static uint Int64DivMod1E9(ref ulong value)
        {
            uint rem = (uint)(value % 1000000000);
            value /= 1000000000;
            return rem;
        }
    }
}<|MERGE_RESOLUTION|>--- conflicted
+++ resolved
@@ -1962,11 +1962,7 @@
             {
                 if (groupDigits != null)
                 {
-<<<<<<< HEAD
-                    int groupSizeIndex = 0;                             // Index into the groupDigits array.                    
-=======
                     int groupSizeIndex = 0;                             // Index into the groupDigits array.
->>>>>>> 92cc2668
                     int bufferSize = digPos;                            // The length of the result buffer string.
                     int groupSize = 0;                                  // The current group size.
 
