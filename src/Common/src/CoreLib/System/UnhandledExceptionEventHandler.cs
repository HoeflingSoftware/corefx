// Licensed to the .NET Foundation under one or more agreements.
// The .NET Foundation licenses this file to you under the MIT license.
// See the LICENSE file in the project root for more information.

namespace System
{
<<<<<<< HEAD
#if MONO
    [Serializable]
#endif
    public delegate void UnhandledExceptionEventHandler(Object sender, UnhandledExceptionEventArgs e);
=======
    public delegate void UnhandledExceptionEventHandler(object sender, UnhandledExceptionEventArgs e);
>>>>>>> 92cc2668
}<|MERGE_RESOLUTION|>--- conflicted
+++ resolved
@@ -4,12 +4,8 @@
 
 namespace System
 {
-<<<<<<< HEAD
 #if MONO
     [Serializable]
 #endif
-    public delegate void UnhandledExceptionEventHandler(Object sender, UnhandledExceptionEventArgs e);
-=======
     public delegate void UnhandledExceptionEventHandler(object sender, UnhandledExceptionEventArgs e);
->>>>>>> 92cc2668
 }