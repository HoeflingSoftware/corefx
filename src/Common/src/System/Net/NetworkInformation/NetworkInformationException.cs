--- conflicted
+++ resolved
@@ -15,10 +15,9 @@
     ///    </para>
     /// </devdoc>
     [Serializable]
-<<<<<<< HEAD
-=======
+#if !MONO
     [System.Runtime.CompilerServices.TypeForwardedFrom("System, Version=4.0.0.0, Culture=neutral, PublicKeyToken=b77a5c561934e089")]
->>>>>>> 2d2ecd2d
+#endif
     public class NetworkInformationException : Win32Exception
     {
         /// <devdoc>
