{
  "dependencies": {
<<<<<<< HEAD
    "Microsoft.NETCore.Platforms": "1.0.2-beta-24512-01",
    "Microsoft.NETCore.Targets": "1.0.3-beta-24512-01",
    "Microsoft.NETCore.TestHost": "1.1.0-beta-24512-03",
    "Microsoft.NETCore.Runtime.CoreCLR": "1.1.0-beta-24512-03",
    "System.Diagnostics.Contracts": "4.3.0-beta-24512-01",
    "System.IO.Compression": "4.3.0-beta-24512-01",
    "System.Runtime.InteropServices.RuntimeInformation": "4.3.0-beta-24512-01",
    "System.Linq.Parallel": "4.3.0-beta-24512-01",
    "coveralls.io": "1.4",
    "OpenCover": "4.6.519",
    "ReportGenerator": "2.4.3",
    "Microsoft.DotNet.xunit.performance.analysis": "1.0.0-alpha-build0040",
    "Microsoft.DotNet.xunit.performance.analysis.cli": "1.0.0-alpha-build0040",
    "Microsoft.DotNet.xunit.performance.runner.cli": "1.0.0-alpha-build0040",
    "Microsoft.DotNet.xunit.performance.runner.Windows": "1.0.0-alpha-build0040",
    "Microsoft.DotNet.BuildTools.TestSuite": "1.0.0-prerelease-00807-03",
=======
    "Microsoft.NETCore.Platforms": "4.3.0-beta-devapi-24512-01",
    "Microsoft.NETCore.Targets": "4.3.0-beta-devapi-24512-01",
    "Microsoft.NETCore.TestHost": "1.1.0-beta-24512-03",
    "Microsoft.NETCore.Runtime.CoreCLR": "1.1.0-beta-24512-03",
    "System.Diagnostics.Contracts": "4.3.0-beta-devapi-24512-01",
    "System.IO.Compression": "4.3.0-beta-devapi-24512-01",
    "System.Runtime.InteropServices.RuntimeInformation": "4.3.0-beta-devapi-24512-01",
    "System.Linq.Parallel": "4.3.0-beta-devapi-24512-01",
    "System.Xml.XDocument": "4.3.0-beta-devapi-24512-01",
    "coveralls.io": "1.4",
    "OpenCover": "4.6.519",
    "ReportGenerator": "2.4.3",
    "Microsoft.DotNet.xunit.performance.analysis": "1.0.0-alpha-build0039",
    "Microsoft.DotNet.xunit.performance.analysis.cli": "1.0.0-alpha-build0039",
    "Microsoft.DotNet.xunit.performance.runner.cli": "1.0.0-alpha-build0039",
    "Microsoft.DotNet.xunit.performance.runner.Windows": "1.0.0-alpha-build0039",
    "Microsoft.DotNet.BuildTools.TestSuite": "1.0.0-prerelease-00731-01",
>>>>>>> 5f43b863
    "xunit.console.netcore": "1.0.3-prerelease-00607-01"
  },
  "frameworks": {
    "netstandard1.3": {},
    "uap10.0": {
      "dependencies": {
        "Microsoft.NETCore.Runtime": "1.0.1",
        "Microsoft.CSharp": "4.0.1",
        "Microsoft.VisualBasic": "10.0.1",
        "System.AppContext": "4.1.0",
        "System.Collections": "4.0.11",
        "System.Collections.Concurrent": "4.0.12",
        "System.Collections.Immutable": "1.2.0",
        "System.ComponentModel": "4.0.1",
        "System.ComponentModel.Annotations": "4.1.0",
        "System.Diagnostics.Debug": "4.0.11",
        "System.Diagnostics.Tools": "4.0.1",
        "System.Diagnostics.Tracing": "4.1.0",
        "System.Dynamic.Runtime": "4.0.11",
        "System.Globalization": "4.0.11",
        "System.Globalization.Calendars": "4.0.1",
        "System.Globalization.Extensions": "4.0.1",
        "System.IO": "4.1.0",
        "System.IO.Compression.ZipFile": "4.0.1",
        "System.IO.FileSystem": "4.0.1",
        "System.IO.FileSystem.Primitives": "4.0.1",
        "System.IO.UnmanagedMemoryStream": "4.0.1",
        "System.Linq": "4.1.0",
        "System.Linq.Expressions": "4.1.0",
        "System.Linq.Queryable": "4.0.1",
        "System.Net.Http": "4.1.0",
        "System.Net.NetworkInformation": "4.1.0",
        "System.Net.Primitives": "4.0.11",
        "System.Numerics.Vectors": "4.1.1",
        "System.ObjectModel": "4.0.12",
        "System.Reflection": "4.1.0",
        "System.Reflection.DispatchProxy": "4.0.1",
        "System.Reflection.Extensions": "4.0.1",
        "System.Reflection.Metadata": "1.3.0",
        "System.Reflection.Primitives": "4.0.1",
        "System.Reflection.TypeExtensions": "4.1.0",
        "System.Resources.ResourceManager": "4.0.1",
        "System.Runtime": "4.1.0",
        "System.Runtime.Extensions": "4.1.0",
        "System.Runtime.Handles": "4.0.1",
        "System.Runtime.InteropServices": "4.1.0",
        "System.Runtime.Numerics": "4.0.1",
        "System.Security.Claims": "4.0.1",
        "System.Security.Principal": "4.0.1",
        "System.Text.Encoding": "4.0.11",
        "System.Text.Encoding.Extensions": "4.0.11",
        "System.Text.RegularExpressions": "4.1.0",
        "System.Threading": "4.0.11",
        "System.Threading.Tasks": "4.0.11",
        "System.Threading.Tasks.Dataflow": "4.6.0",
        "System.Threading.Tasks.Parallel": "4.0.1",
        "System.Threading.Timer": "4.0.1",
        "System.Xml.ReaderWriter": "4.0.11",
        "System.Xml.XDocument": "4.3.0-beta-devapi-24512-01",
        "Microsoft.NETCore.Portable.Compatibility": "1.0.2",
        "Microsoft.Win32.Primitives": "4.0.1",
        "System.ComponentModel.EventBasedAsync": "4.0.11",
        "System.Data.Common": "4.1.0",
        "System.Diagnostics.StackTrace": "4.0.2",
        "System.IO.IsolatedStorage": "4.0.1",
        "System.Net.Http.Rtc": "4.0.1",
        "System.Net.NameResolution": "4.0.0",
        "System.Net.Requests": "4.0.11",
        "System.Net.Sockets": "4.1.0",
        "System.Net.WebHeaderCollection": "4.0.1",
        "System.Net.WebSockets": "4.0.0",
        "System.Net.WebSockets.Client": "4.0.0",
        "System.Numerics.Vectors.WindowsRuntime": "4.0.1",
        "System.Reflection.Context": "4.0.1",
        "System.Runtime.InteropServices.WindowsRuntime": "4.0.1",
        "System.Runtime.Serialization.Json": "4.0.2",
        "System.Runtime.Serialization.Primitives": "4.1.1",
        "System.Runtime.Serialization.Xml": "4.1.1",
        "System.Runtime.WindowsRuntime": "4.0.11",
        "System.Runtime.WindowsRuntime.UI.Xaml": "4.0.1",
        "System.Text.Encoding.CodePages": "4.0.1",
        "System.Xml.XmlSerializer": "4.0.11",
<<<<<<< HEAD
        "System.Console": "4.3.0-beta-24512-01",
        "microsoft.xunit.runner.uwp": "1.0.3-prerelease-00808-02",
=======
        "Microsoft.NETCore.UniversalWindowsPlatform": "5.2.1-beta-000547-00",
        "System.Console": "4.3.0-beta-devapi-24512-01",
        "microsoft.xunit.runner.uwp": "1.0.3-prerelease-00614-01",
>>>>>>> 5f43b863
        "Microsoft.DotNet.TestILC": {
          "version": "1.4.24208-prerelease",
          "include": "contentFiles"
        }
      }
    }
  }
}<|MERGE_RESOLUTION|>--- conflicted
+++ resolved
@@ -1,23 +1,5 @@
 {
   "dependencies": {
-<<<<<<< HEAD
-    "Microsoft.NETCore.Platforms": "1.0.2-beta-24512-01",
-    "Microsoft.NETCore.Targets": "1.0.3-beta-24512-01",
-    "Microsoft.NETCore.TestHost": "1.1.0-beta-24512-03",
-    "Microsoft.NETCore.Runtime.CoreCLR": "1.1.0-beta-24512-03",
-    "System.Diagnostics.Contracts": "4.3.0-beta-24512-01",
-    "System.IO.Compression": "4.3.0-beta-24512-01",
-    "System.Runtime.InteropServices.RuntimeInformation": "4.3.0-beta-24512-01",
-    "System.Linq.Parallel": "4.3.0-beta-24512-01",
-    "coveralls.io": "1.4",
-    "OpenCover": "4.6.519",
-    "ReportGenerator": "2.4.3",
-    "Microsoft.DotNet.xunit.performance.analysis": "1.0.0-alpha-build0040",
-    "Microsoft.DotNet.xunit.performance.analysis.cli": "1.0.0-alpha-build0040",
-    "Microsoft.DotNet.xunit.performance.runner.cli": "1.0.0-alpha-build0040",
-    "Microsoft.DotNet.xunit.performance.runner.Windows": "1.0.0-alpha-build0040",
-    "Microsoft.DotNet.BuildTools.TestSuite": "1.0.0-prerelease-00807-03",
-=======
     "Microsoft.NETCore.Platforms": "4.3.0-beta-devapi-24512-01",
     "Microsoft.NETCore.Targets": "4.3.0-beta-devapi-24512-01",
     "Microsoft.NETCore.TestHost": "1.1.0-beta-24512-03",
@@ -35,7 +17,6 @@
     "Microsoft.DotNet.xunit.performance.runner.cli": "1.0.0-alpha-build0039",
     "Microsoft.DotNet.xunit.performance.runner.Windows": "1.0.0-alpha-build0039",
     "Microsoft.DotNet.BuildTools.TestSuite": "1.0.0-prerelease-00731-01",
->>>>>>> 5f43b863
     "xunit.console.netcore": "1.0.3-prerelease-00607-01"
   },
   "frameworks": {
@@ -118,14 +99,9 @@
         "System.Runtime.WindowsRuntime.UI.Xaml": "4.0.1",
         "System.Text.Encoding.CodePages": "4.0.1",
         "System.Xml.XmlSerializer": "4.0.11",
-<<<<<<< HEAD
-        "System.Console": "4.3.0-beta-24512-01",
-        "microsoft.xunit.runner.uwp": "1.0.3-prerelease-00808-02",
-=======
         "Microsoft.NETCore.UniversalWindowsPlatform": "5.2.1-beta-000547-00",
         "System.Console": "4.3.0-beta-devapi-24512-01",
         "microsoft.xunit.runner.uwp": "1.0.3-prerelease-00614-01",
->>>>>>> 5f43b863
         "Microsoft.DotNet.TestILC": {
           "version": "1.4.24208-prerelease",
           "include": "contentFiles"
