--- conflicted
+++ resolved
@@ -526,12 +526,7 @@
         public void Add_InvalidHeader_ThrowsArgumentException(string header, string paramName)
         {
             var headers = new WebHeaderCollection();
-<<<<<<< HEAD
-            Assert.Throws<ArgumentException>(paramName, () => headers.Add(header));
-
-=======
             AssertExtensions.Throws<ArgumentException>(paramName, () => headers.Add(header));
->>>>>>> 4bf51c87
         }
 
         [Fact]
