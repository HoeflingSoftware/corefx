// Licensed to the .NET Foundation under one or more agreements.
// The .NET Foundation licenses this file to you under the MIT license.
// See the LICENSE file in the project root for more information.

using System.Diagnostics;
using System.Diagnostics.CodeAnalysis;
using System.Numerics.Hashing;

namespace System.Drawing
{
    [DebuggerDisplay("{NameAndARGBValue}")]
    [Serializable]
<<<<<<< HEAD
#if !MONO
    [System.Runtime.CompilerServices.TypeForwardedFrom("System.Drawing, Version=4.0.0.0, PublicKeyToken=b03f5f7f11d50a3a")]
#endif
=======
    [System.Runtime.CompilerServices.TypeForwardedFrom("System.Drawing, Version=4.0.0.0, Culture=neutral, PublicKeyToken=b03f5f7f11d50a3a")]
>>>>>>> cf4b4245
    public struct Color : IEquatable<Color>
    {
        public static readonly Color Empty = new Color();

        // -------------------------------------------------------------------
        //  static list of "web" colors...
        //
        public static Color Transparent => new Color(KnownColor.Transparent);

        public static Color AliceBlue => new Color(KnownColor.AliceBlue);

        public static Color AntiqueWhite => new Color(KnownColor.AntiqueWhite);

        public static Color Aqua => new Color(KnownColor.Aqua);

        public static Color Aquamarine => new Color(KnownColor.Aquamarine);

        public static Color Azure => new Color(KnownColor.Azure);

        public static Color Beige => new Color(KnownColor.Beige);

        public static Color Bisque => new Color(KnownColor.Bisque);

        public static Color Black => new Color(KnownColor.Black);

        public static Color BlanchedAlmond => new Color(KnownColor.BlanchedAlmond);

        public static Color Blue => new Color(KnownColor.Blue);

        public static Color BlueViolet => new Color(KnownColor.BlueViolet);

        public static Color Brown => new Color(KnownColor.Brown);

        public static Color BurlyWood => new Color(KnownColor.BurlyWood);

        public static Color CadetBlue => new Color(KnownColor.CadetBlue);

        public static Color Chartreuse => new Color(KnownColor.Chartreuse);

        public static Color Chocolate => new Color(KnownColor.Chocolate);

        public static Color Coral => new Color(KnownColor.Coral);

        public static Color CornflowerBlue => new Color(KnownColor.CornflowerBlue);

        public static Color Cornsilk => new Color(KnownColor.Cornsilk);

        public static Color Crimson => new Color(KnownColor.Crimson);

        public static Color Cyan => new Color(KnownColor.Cyan);

        public static Color DarkBlue => new Color(KnownColor.DarkBlue);

        public static Color DarkCyan => new Color(KnownColor.DarkCyan);

        public static Color DarkGoldenrod => new Color(KnownColor.DarkGoldenrod);

        public static Color DarkGray => new Color(KnownColor.DarkGray);

        public static Color DarkGreen => new Color(KnownColor.DarkGreen);

        public static Color DarkKhaki => new Color(KnownColor.DarkKhaki);

        public static Color DarkMagenta => new Color(KnownColor.DarkMagenta);

        public static Color DarkOliveGreen => new Color(KnownColor.DarkOliveGreen);

        public static Color DarkOrange => new Color(KnownColor.DarkOrange);

        public static Color DarkOrchid => new Color(KnownColor.DarkOrchid);

        public static Color DarkRed => new Color(KnownColor.DarkRed);

        public static Color DarkSalmon => new Color(KnownColor.DarkSalmon);

        public static Color DarkSeaGreen => new Color(KnownColor.DarkSeaGreen);

        public static Color DarkSlateBlue => new Color(KnownColor.DarkSlateBlue);

        public static Color DarkSlateGray => new Color(KnownColor.DarkSlateGray);

        public static Color DarkTurquoise => new Color(KnownColor.DarkTurquoise);

        public static Color DarkViolet => new Color(KnownColor.DarkViolet);

        public static Color DeepPink => new Color(KnownColor.DeepPink);

        public static Color DeepSkyBlue => new Color(KnownColor.DeepSkyBlue);

        public static Color DimGray => new Color(KnownColor.DimGray);

        public static Color DodgerBlue => new Color(KnownColor.DodgerBlue);

        public static Color Firebrick => new Color(KnownColor.Firebrick);

        public static Color FloralWhite => new Color(KnownColor.FloralWhite);

        public static Color ForestGreen => new Color(KnownColor.ForestGreen);

        public static Color Fuchsia => new Color(KnownColor.Fuchsia);

        public static Color Gainsboro => new Color(KnownColor.Gainsboro);

        public static Color GhostWhite => new Color(KnownColor.GhostWhite);

        public static Color Gold => new Color(KnownColor.Gold);

        public static Color Goldenrod => new Color(KnownColor.Goldenrod);

        public static Color Gray => new Color(KnownColor.Gray);

        public static Color Green => new Color(KnownColor.Green);

        public static Color GreenYellow => new Color(KnownColor.GreenYellow);

        public static Color Honeydew => new Color(KnownColor.Honeydew);

        public static Color HotPink => new Color(KnownColor.HotPink);

        public static Color IndianRed => new Color(KnownColor.IndianRed);

        public static Color Indigo => new Color(KnownColor.Indigo);

        public static Color Ivory => new Color(KnownColor.Ivory);

        public static Color Khaki => new Color(KnownColor.Khaki);

        public static Color Lavender => new Color(KnownColor.Lavender);

        public static Color LavenderBlush => new Color(KnownColor.LavenderBlush);

        public static Color LawnGreen => new Color(KnownColor.LawnGreen);

        public static Color LemonChiffon => new Color(KnownColor.LemonChiffon);

        public static Color LightBlue => new Color(KnownColor.LightBlue);

        public static Color LightCoral => new Color(KnownColor.LightCoral);

        public static Color LightCyan => new Color(KnownColor.LightCyan);

        public static Color LightGoldenrodYellow => new Color(KnownColor.LightGoldenrodYellow);

        public static Color LightGreen => new Color(KnownColor.LightGreen);

        public static Color LightGray => new Color(KnownColor.LightGray);

        public static Color LightPink => new Color(KnownColor.LightPink);

        public static Color LightSalmon => new Color(KnownColor.LightSalmon);

        public static Color LightSeaGreen => new Color(KnownColor.LightSeaGreen);

        public static Color LightSkyBlue => new Color(KnownColor.LightSkyBlue);

        public static Color LightSlateGray => new Color(KnownColor.LightSlateGray);

        public static Color LightSteelBlue => new Color(KnownColor.LightSteelBlue);

        public static Color LightYellow => new Color(KnownColor.LightYellow);

        public static Color Lime => new Color(KnownColor.Lime);

        public static Color LimeGreen => new Color(KnownColor.LimeGreen);

        public static Color Linen => new Color(KnownColor.Linen);

        public static Color Magenta => new Color(KnownColor.Magenta);

        public static Color Maroon => new Color(KnownColor.Maroon);

        public static Color MediumAquamarine => new Color(KnownColor.MediumAquamarine);

        public static Color MediumBlue => new Color(KnownColor.MediumBlue);

        public static Color MediumOrchid => new Color(KnownColor.MediumOrchid);

        public static Color MediumPurple => new Color(KnownColor.MediumPurple);

        public static Color MediumSeaGreen => new Color(KnownColor.MediumSeaGreen);

        public static Color MediumSlateBlue => new Color(KnownColor.MediumSlateBlue);

        public static Color MediumSpringGreen => new Color(KnownColor.MediumSpringGreen);

        public static Color MediumTurquoise => new Color(KnownColor.MediumTurquoise);

        public static Color MediumVioletRed => new Color(KnownColor.MediumVioletRed);

        public static Color MidnightBlue => new Color(KnownColor.MidnightBlue);

        public static Color MintCream => new Color(KnownColor.MintCream);

        public static Color MistyRose => new Color(KnownColor.MistyRose);

        public static Color Moccasin => new Color(KnownColor.Moccasin);

        public static Color NavajoWhite => new Color(KnownColor.NavajoWhite);

        public static Color Navy => new Color(KnownColor.Navy);

        public static Color OldLace => new Color(KnownColor.OldLace);

        public static Color Olive => new Color(KnownColor.Olive);

        public static Color OliveDrab => new Color(KnownColor.OliveDrab);

        public static Color Orange => new Color(KnownColor.Orange);

        public static Color OrangeRed => new Color(KnownColor.OrangeRed);

        public static Color Orchid => new Color(KnownColor.Orchid);

        public static Color PaleGoldenrod => new Color(KnownColor.PaleGoldenrod);

        public static Color PaleGreen => new Color(KnownColor.PaleGreen);

        public static Color PaleTurquoise => new Color(KnownColor.PaleTurquoise);

        public static Color PaleVioletRed => new Color(KnownColor.PaleVioletRed);

        public static Color PapayaWhip => new Color(KnownColor.PapayaWhip);

        public static Color PeachPuff => new Color(KnownColor.PeachPuff);

        public static Color Peru => new Color(KnownColor.Peru);

        public static Color Pink => new Color(KnownColor.Pink);

        public static Color Plum => new Color(KnownColor.Plum);

        public static Color PowderBlue => new Color(KnownColor.PowderBlue);

        public static Color Purple => new Color(KnownColor.Purple);

        public static Color Red => new Color(KnownColor.Red);

        public static Color RosyBrown => new Color(KnownColor.RosyBrown);

        public static Color RoyalBlue => new Color(KnownColor.RoyalBlue);

        public static Color SaddleBrown => new Color(KnownColor.SaddleBrown);

        public static Color Salmon => new Color(KnownColor.Salmon);

        public static Color SandyBrown => new Color(KnownColor.SandyBrown);

        public static Color SeaGreen => new Color(KnownColor.SeaGreen);

        public static Color SeaShell => new Color(KnownColor.SeaShell);

        public static Color Sienna => new Color(KnownColor.Sienna);

        public static Color Silver => new Color(KnownColor.Silver);

        public static Color SkyBlue => new Color(KnownColor.SkyBlue);

        public static Color SlateBlue => new Color(KnownColor.SlateBlue);

        public static Color SlateGray => new Color(KnownColor.SlateGray);

        public static Color Snow => new Color(KnownColor.Snow);

        public static Color SpringGreen => new Color(KnownColor.SpringGreen);

        public static Color SteelBlue => new Color(KnownColor.SteelBlue);

        public static Color Tan => new Color(KnownColor.Tan);

        public static Color Teal => new Color(KnownColor.Teal);

        public static Color Thistle => new Color(KnownColor.Thistle);

        public static Color Tomato => new Color(KnownColor.Tomato);

        public static Color Turquoise => new Color(KnownColor.Turquoise);

        public static Color Violet => new Color(KnownColor.Violet);

        public static Color Wheat => new Color(KnownColor.Wheat);

        public static Color White => new Color(KnownColor.White);

        public static Color WhiteSmoke => new Color(KnownColor.WhiteSmoke);

        public static Color Yellow => new Color(KnownColor.Yellow);

        public static Color YellowGreen => new Color(KnownColor.YellowGreen);

        //
        //  end "web" colors
        // -------------------------------------------------------------------

        // NOTE : The "zero" pattern (all members being 0) must represent
        //      : "not set". This allows "Color c;" to be correct.

        private const short StateKnownColorValid = 0x0001;
        private const short StateARGBValueValid = 0x0002;
        private const short StateValueMask = StateARGBValueValid;
        private const short StateNameValid = 0x0008;
        private const long NotDefinedValue = 0;

        /**
         * Shift count and bit mask for A, R, G, B components in ARGB mode!
         */
        private const int ARGBAlphaShift = 24;
        private const int ARGBRedShift = 16;
        private const int ARGBGreenShift = 8;
        private const int ARGBBlueShift = 0;


        // user supplied name of color. Will not be filled in if
        // we map to a "knowncolor"
        //
        private readonly string name; // Do not rename (binary serialization)

        // will contain standard 32bit sRGB (ARGB)
        //
        private readonly long value; // Do not rename (binary serialization)

        // ignored, unless "state" says it is valid
        //
        private readonly short knownColor; // Do not rename (binary serialization)

        // implementation specific information
        //
        private readonly short state; // Do not rename (binary serialization)


        internal Color(KnownColor knownColor)
        {
            value = 0;
            state = StateKnownColorValid;
            name = null;
            this.knownColor = unchecked((short)knownColor);
        }

        private Color(long value, short state, string name, KnownColor knownColor)
        {
            this.value = value;
            this.state = state;
            this.name = name;
            this.knownColor = unchecked((short)knownColor);
        }

        public byte R => (byte)((Value >> ARGBRedShift) & 0xFF);

        public byte G => (byte)((Value >> ARGBGreenShift) & 0xFF);

        public byte B => (byte)((Value >> ARGBBlueShift) & 0xFF);

        public byte A => (byte)((Value >> ARGBAlphaShift) & 0xFF);

        public bool IsKnownColor => ((state & StateKnownColorValid) != 0);

        public bool IsEmpty => state == 0;

        public bool IsNamedColor => ((state & StateNameValid) != 0) || IsKnownColor;

        public bool IsSystemColor => IsKnownColor && ((((KnownColor) knownColor) <= KnownColor.WindowText) || (((KnownColor) knownColor) > KnownColor.YellowGreen));

        // Not localized because it's only used for the DebuggerDisplayAttribute, and the values are
        // programmatic items.
        // Also, don't inline into the attribute for performance reasons.  This way means the debugger
        // does 1 func-eval instead of 5.
        [SuppressMessage("Microsoft.Globalization", "CA1303:DoNotPassLiteralsAsLocalizedParameters")]
        private string NameAndARGBValue => $"{{Name={Name}, ARGB=({A}, {R}, {G}, {B})}}";

        public string Name
        {
            get
            {
                if ((state & StateNameValid) != 0)
                {
                    return name;
                }

                if (IsKnownColor)
                {
                    string tablename = KnownColorTable.KnownColorToName((KnownColor)knownColor);
                    Debug.Assert(tablename != null, $"Could not find known color '{(KnownColor)knownColor}' in the KnownColorTable");

                    return tablename;
                }

                // if we reached here, just encode the value
                //
                return Convert.ToString(value, 16);
            }
        }

        private long Value
        {
            get
            {
                if ((state & StateValueMask) != 0)
                {
                    return value;
                }

                if (IsKnownColor)
                {
                    return KnownColorTable.KnownColorToArgb((KnownColor)knownColor);
                }

                return NotDefinedValue;
            }
        }

        private static void CheckByte(int value, string name)
        {
            if (value < 0 || value > 255)
                throw new ArgumentException(SR.Format(SR.InvalidEx2BoundArgument, name, value, 0, 255));
        }

        private static long MakeArgb(byte alpha, byte red, byte green, byte blue) =>
            (long)unchecked((uint)(red << ARGBRedShift |
                green << ARGBGreenShift |
                blue << ARGBBlueShift |
                alpha << ARGBAlphaShift)) & 0xffffffff;

        public static Color FromArgb(int argb) => new Color(argb & 0xffffffff, StateARGBValueValid, null, 0);

        public static Color FromArgb(int alpha, int red, int green, int blue)
        {
            CheckByte(alpha, nameof(alpha));
            CheckByte(red, nameof(red));
            CheckByte(green, nameof(green));
            CheckByte(blue, nameof(blue));
            return new Color(MakeArgb((byte)alpha, (byte)red, (byte)green, (byte)blue), StateARGBValueValid, null, (KnownColor)0);
        }

        public static Color FromArgb(int alpha, Color baseColor)
        {
            CheckByte(alpha, nameof(alpha));
            // unchecked - because we already checked that alpha is a byte in CheckByte above
            return new Color(MakeArgb(unchecked((byte)alpha), baseColor.R, baseColor.G, baseColor.B), StateARGBValueValid, null, (KnownColor)0);
        }

        public static Color FromArgb(int red, int green, int blue) => FromArgb(255, red, green, blue);

        public static Color FromKnownColor(KnownColor color)
        {
            var value = (int)color;
            if (value < (int)KnownColor.FirstColor || value > (int)KnownColor.LastColor)
            {
                return FromName(color.ToString());
            }

            return new Color(color);
        }

        public static Color FromName(string name)
        {
            // try to get a known color first
            Color color;
            if (ColorTable.TryGetNamedColor(name, out color))
            {
                return color;
            }
            // otherwise treat it as a named color
            return new Color(NotDefinedValue, StateNameValid, name, (KnownColor)0);
        }

        public float GetBrightness()
        {
            float r = R / 255.0f;
            float g = G / 255.0f;
            float b = B / 255.0f;

            float max, min;

            max = r; min = r;

            if (g > max) max = g;
            if (b > max) max = b;

            if (g < min) min = g;
            if (b < min) min = b;

            return (max + min) / 2;
        }


        public Single GetHue()
        {
            if (R == G && G == B)
                return 0; // 0 makes as good an UNDEFINED value as any

            float r = R / 255.0f;
            float g = G / 255.0f;
            float b = B / 255.0f;

            float max, min;
            float delta;
            float hue = 0.0f;

            max = r; min = r;

            if (g > max) max = g;
            if (b > max) max = b;

            if (g < min) min = g;
            if (b < min) min = b;

            delta = max - min;

            if (r == max)
            {
                hue = (g - b) / delta;
            }
            else if (g == max)
            {
                hue = 2 + (b - r) / delta;
            }
            else if (b == max)
            {
                hue = 4 + (r - g) / delta;
            }
            hue *= 60;

            if (hue < 0.0f)
            {
                hue += 360.0f;
            }
            return hue;
        }

        public float GetSaturation()
        {
            float r = R / 255.0f;
            float g = G / 255.0f;
            float b = B / 255.0f;

            float s = 0;

            float max = r;
            float min = r;

            if (g > max) max = g;
            if (b > max) max = b;

            if (g < min) min = g;
            if (b < min) min = b;

            // if max == min, then there is no color and
            // the saturation is zero.
            //
            if (max != min)
            {
                float l = (max + min) / 2;

                if (l <= .5)
                {
                    s = (max - min) / (max + min);
                }
                else
                {
                    s = (max - min) / (2 - max - min);
                }
            }
            return s;
        }

        public int ToArgb() => unchecked((int)Value);

        public KnownColor ToKnownColor() => (KnownColor)knownColor;

        public override string ToString()
        {
            if ((state & StateNameValid) != 0 || (state & StateKnownColorValid) != 0)
            {
                return nameof(Color) + " [" + Name + "]";
            }
            else if ((state & StateValueMask) != 0)
            {
                return nameof(Color) + " [A=" + A.ToString() + ", R=" + R.ToString() + ", G=" + G.ToString() + ", B=" + B.ToString() + "]";
            }
            else
            {
                return nameof(Color) + " [Empty]";
            }
        }

        public static bool operator ==(Color left, Color right) =>
            left.value == right.value
                && left.state == right.state
                && left.knownColor == right.knownColor
                && left.name == right.name;

        public static bool operator !=(Color left, Color right) => !(left == right);

        public override bool Equals(object obj) => obj is Color && Equals((Color)obj);

        public bool Equals(Color other) => this == other;

        public override int GetHashCode()
        {
            // Three cases:
            // 1. We don't have a name. All relevant data, including this fact, is in the remaining fields.
            // 2. We have a known name. The name will be the same instance of any other with the same
            // knownColor value, so we can ignore it for hashing. Note this also hashes different to
            // an unnamed color with the same ARGB value.
            // 3. Have an unknown name. Will differ from other unknown-named colors only by name, so we
            // can usefully use the names hash code alone.
            if (name != null & !IsKnownColor)
                return name.GetHashCode();

            return HashHelpers.Combine(
                HashHelpers.Combine(value.GetHashCode(), state.GetHashCode()), knownColor.GetHashCode());
        }
    }
}<|MERGE_RESOLUTION|>--- conflicted
+++ resolved
@@ -10,13 +10,9 @@
 {
     [DebuggerDisplay("{NameAndARGBValue}")]
     [Serializable]
-<<<<<<< HEAD
 #if !MONO
-    [System.Runtime.CompilerServices.TypeForwardedFrom("System.Drawing, Version=4.0.0.0, PublicKeyToken=b03f5f7f11d50a3a")]
+    [System.Runtime.CompilerServices.TypeForwardedFrom("System.Drawing, Version=4.0.0.0, Culture=neutral, PublicKeyToken=b03f5f7f11d50a3a")]
 #endif
-=======
-    [System.Runtime.CompilerServices.TypeForwardedFrom("System.Drawing, Version=4.0.0.0, Culture=neutral, PublicKeyToken=b03f5f7f11d50a3a")]
->>>>>>> cf4b4245
     public struct Color : IEquatable<Color>
     {
         public static readonly Color Empty = new Color();
