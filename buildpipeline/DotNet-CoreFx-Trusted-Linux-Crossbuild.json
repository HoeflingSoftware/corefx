--- conflicted
+++ resolved
@@ -3,7 +3,6 @@
     {
       "environment": {},
       "enabled": true,
-<<<<<<< HEAD
       "continueOnError": true,
       "displayName": "run begin.sh",
       "timeoutInMinutes": 0,
@@ -27,49 +26,6 @@
       "enabled": true,
       "continueOnError": false,
       "alwaysRun": false,
-      "displayName": "Change permissions to agent folder for cleanup steps",
-      "timeoutInMinutes": 0,
-      "condition": "succeeded()",
-      "task": {
-        "id": "d9bafed4-0b18-4f58-968d-86655b4d2ce9",
-        "versionSpec": "1.*",
-        "definitionType": "task"
-      },
-      "inputs": {
-        "filename": "sudo",
-        "arguments": "chmod 777 -R .",
-        "workingFolder": "",
-        "failOnStandardError": "false"
-      }
-    },
-    {
-      "environment": {},
-      "enabled": true,
-=======
->>>>>>> 92cc2668
-      "continueOnError": true,
-      "displayName": "run begin.sh",
-      "timeoutInMinutes": 0,
-      "alwaysRun": true,
-      "task": {
-        "id": "10f1f9a1-74b0-47ab-87bf-e3c9c68e8b0d",
-        "versionSpec": "0.*",
-        "definitionType": "task"
-      },
-      "inputs": {
-        "type": "InlineScript",
-        "scriptPath": "",
-        "args": "",
-        "cwd": "",
-        "failOnStandardError": "false",
-        "script": "if [ -f \"$AGENTTOOLSPATH/begin.sh\" ]; then echo \"$AGENTTOOLSPATH/begin.sh script found. Executing...\"; $AGENTTOOLSPATH/begin.sh ; else echo \"$AGENTTOOLSPATH/begin.sh script does not exist. Moving on.\" ; fi"
-      }
-    },
-    {
-      "environment": {},
-      "enabled": true,
-      "continueOnError": false,
-      "alwaysRun": false,
       "displayName": "Local git clone",
       "timeoutInMinutes": 0,
       "task": {
@@ -365,10 +321,7 @@
       "continueOnError": true,
       "displayName": "run end.sh",
       "timeoutInMinutes": 0,
-<<<<<<< HEAD
-=======
       "condition": "always()",
->>>>>>> 92cc2668
       "alwaysRun": true,
       "task": {
         "id": "10f1f9a1-74b0-47ab-87bf-e3c9c68e8b0d",
@@ -423,8 +376,7 @@
       "value": "arm"
     },
     "PB_AssetRootUrl": {
-      "value": "",
-      "isSecret": true
+      "value": ""
     },
     "PB_BuildArguments": {
       "value": "-BuildArch=$(PB_Architecture)"
@@ -476,12 +428,7 @@
       "value": "$(Build.BuildNumber)"
     },
     "PB_PackageVersionPropsUrl": {
-      "value": "",
-      "isSecret": true
-    },
-    "PB_RestoreSource": {
-      "value": "",
-      "isSecret": true
+      "value": ""
     },
     "PB_SyncArguments": {
       "value": "-p -- /p:ArchGroup=$(PB_Architecture)",
