﻿<?xml version="1.0" encoding="utf-8"?>
<Project ToolsVersion="12.0" DefaultTargets="Build" xmlns="http://schemas.microsoft.com/developer/msbuild/2003">
  <Import Condition="Exists('..\dir.props')" Project="..\dir.props" />

  <!-- We shipped assembly file version 4.6.x up until the end of rc3.  Version assembly as
        4.6.x to ensure compatability in Visual Studio for an in-place update. -->
  <PropertyGroup>
    <MajorVersion>4</MajorVersion>
    <MinorVersion>6</MinorVersion>
  </PropertyGroup>
  <!--
    $(OS) is set to Unix/Windows_NT. This comes from an environment variable on Windows and MSBuild on Unix.
  -->
  <PropertyGroup>
    <!-- Temp change to make OS X build behave as a Linux build -->
    <OsEnvironment Condition="'$(OsEnvironment)'=='' AND '$(OS)'=='OSX'">Unix</OsEnvironment>
    <OsEnvironment Condition="'$(OsEnvironment)'==''">$(OS)</OsEnvironment>
  </PropertyGroup>

  <PropertyGroup>
    <XunitPerfAnalysisPackageVersion>1.0.0-alpha-build0040</XunitPerfAnalysisPackageVersion>
  </PropertyGroup>

  <PropertyGroup>
    <InputOSGroup Condition="'$(InputOSGroup)'==''">$(OSEnvironment)</InputOSGroup>
  </PropertyGroup>

  <!-- Informs build tools to apply .NET Framework metadata if not a test project -->
  <PropertyGroup>
    <IsDotNetFrameworkProductAssembly>true</IsDotNetFrameworkProductAssembly>
  </PropertyGroup>

  <PropertyGroup>
    <BuildToolsTargets45 Condition="'$(OsEnvironment)'=='Windows_NT'">true</BuildToolsTargets45>
  </PropertyGroup>

  <!-- Common repo directories -->
  <PropertyGroup>
    <ProjectDir>$(MSBuildThisFileDirectory)</ProjectDir>
    <SourceDir>$(ProjectDir)src\</SourceDir>

    <!-- Output directories -->
    <BinDir Condition="'$(BinDir)'==''">$(ProjectDir)bin/</BinDir>
    <ObjDir Condition="'$(ObjDir)'==''">$(BinDir)obj/</ObjDir>
    <BaseIntermediateOutputPath Condition="'$(BaseIntermediateOutputPath)'==''">$(ObjDir)</BaseIntermediateOutputPath>
    <TestWorkingDir Condition="'$(TestWorkingDir)'==''">$(BinDir)tests/</TestWorkingDir>
    <PackageOutputRoot Condition="'$(PackageOutputRoot)'=='' and '$(NonShippingPackage)' == 'true'">$(BinDir)packages_noship/</PackageOutputRoot>
    <PackageOutputRoot Condition="'$(PackageOutputRoot)'==''">$(BinDir)packages/</PackageOutputRoot>

    <!-- Input Directories -->
    <PackagesDir Condition="'$(PackagesDir)'==''">$(ProjectDir)packages/</PackagesDir>
    <ToolsDir Condition="'$(UseToolRuntimeForToolsDir)'=='true'">$(ToolRuntimePath)</ToolsDir>
    <ToolsDir Condition="'$(ToolsDir)'==''">$(ProjectDir)Tools/</ToolsDir>
    <ToolRuntimePath Condition="'$(ToolRuntimePath)'==''">$(ToolsDir)</ToolRuntimePath>
  </PropertyGroup>

  <Import Project="$(ToolRuntimePath)BuildVersion.targets" Condition="Exists('$(ToolRuntimePath)BuildVersion.targets')" />

  <PropertyGroup>
    <GenFacadesArgs>-ignoreBuildAndRevisionMismatch</GenFacadesArgs>
  </PropertyGroup>

  <!-- Import Build tools common props file where repo-independent properties are found -->
  <Import Project="$(ToolsDir)Build.Common.props" Condition="Exists('$(ToolsDir)Build.Common.props')" />

  <!-- Enable the analyzers for this repo -->
  <PropertyGroup>
    <EnableDotnetAnalyzers Condition="'$(EnableDotnetAnalyzers)'==''">true</EnableDotnetAnalyzers>
  </PropertyGroup>

  <!-- Provides package dependency version properties and verification/auto-upgrade configuration -->
  <Import Project="$(MSBuildThisFileDirectory)dependencies.props" />
<<<<<<< HEAD

  <!-- Explicitly setting 
       - SupportsUWP to true when TargetGroup is uap101*. This will enable the correct pinvoke checker to be picked 
       - BlockReflectionAttribute to true. This will enable injecting BlockReflectionAttribute.cs into the compile target.
       TODO: Both of these properties are being set in buildtools targets, however they need to be updated to reflect uap101 changes.
  -->
  <PropertyGroup Condition="'$(TargetGroup)' == 'uap101' or '$(TargetGroup)' == 'uap101aot'">
    <SupportsUWP>true</SupportsUWP>
    <BlockReflectionAttribute>true</BlockReflectionAttribute>
  </PropertyGroup>
=======
>>>>>>> 022a8c20

  <Import Project="$(MSBuildThisFileDirectory)pkg/ExternalPackages/versions.props" Condition="Exists('$(MSBuildThisFileDirectory)pkg/ExternalPackages/versions.props')" />

  <!-- Import packaging props -->
  <Import Project="$(MSBuildThisFileDirectory)Packaging.props"/>

  <!-- list of nuget package sources passed to dnu -->
  <ItemGroup Condition="'$(ExcludeInternetFeeds)' != 'true'">
    <!-- PackagesDrops is passed in via the commandline "/p:PackagesDrops=[drop location]" -->
    <DnuSourceList Condition="'$(BuildTestsAgainstPackages)' == 'true'" Include="$(PackagesDrops)" />
    <!-- Need to escape double forward slash (%2F) or MSBuild will normalize to one slash on Unix. -->
    <!-- Including buildtools to pull in TestSuite packages and repackaged xunit dependencies-->
    <DnuSourceList Include="https:%2F%2Fdotnet.myget.org/F/dotnet-buildtools/api/v3/index.json" />
    <DnuSourceList Include="https:%2F%2Fdotnet.myget.org/F/dotnet-core-dev-api/api/v3/index.json" />
    <DnuSourceList Include="https:%2F%2Fdotnet.myget.org/F/dotnet-core/api/v3/index.json" />
    <DnuSourceList Include="https:%2F%2Fwww.nuget.org/api/v2/" />
  </ItemGroup>

  <!-- This is the directory where we dynamically generate project.json's for our test build package dependencies -->
  <PropertyGroup Condition="'$(BuildTestsAgainstPackages)' == 'true'">
    <GeneratedProjectJsonDir>$(ObjDir)generated</GeneratedProjectJsonDir>
    <BuildTestsAgainstPackagesIdentityRegex>$(CoreFxVersionsIdentityRegex)</BuildTestsAgainstPackagesIdentityRegex>
  </PropertyGroup>

  <!-- list of directories to perform batch restore -->
  <ItemGroup>
    <DnuRestoreDir Include="$(MSBuildThisFileDirectory)src" />
    <DnuRestoreDir Include="$(MSBuildThisFileDirectory)pkg" />
    <DnuRestoreDir Condition="'$(BuildTestsAgainstPackages)' == 'true'" Include="$(GeneratedProjectJsonDir)" />
  </ItemGroup>

  <PropertyGroup>
    <DnxPackageDir Condition="'$(DnxPackageDir)'==''">$(PackagesDir)/$(DnxPackageName)/</DnxPackageDir>
    <DnuToolPath Condition="'$(DnuToolPath)'=='' and '$(OsEnvironment)'!='Unix'">$(DnxPackageDir)/bin/dnu.cmd</DnuToolPath>
    <DnuToolPath Condition="'$(DnuToolPath)'=='' and '$(OsEnvironment)'=='Unix'">$(DnxPackageDir)/bin/dnu</DnuToolPath>
    <DotnetToolCommand Condition="'$(DotnetToolCommand)' == '' and '$(OsEnvironment)'!='Unix'">$(DotnetCliPath)dotnet.exe</DotnetToolCommand>
    <DotnetToolCommand Condition="'$(DotnetToolCommand)' == '' and '$(OsEnvironment)'=='Unix'">$(DotnetCliPath)dotnet</DotnetToolCommand>
    <DnuToolPath>$(DotnetToolCommand)</DnuToolPath>

    <DnuRestoreSource>@(DnuSourceList -> '--source %(Identity)', ' ')</DnuRestoreSource>

    <DnuRestoreCommand>"$(DnuToolPath)"</DnuRestoreCommand>
    <DnuRestoreCommand>$(DnuRestoreCommand) restore</DnuRestoreCommand>
    <DnuRestoreCommand Condition="'$(ParallelRestore)'=='true'">$(DnuRestoreCommand) --parallel</DnuRestoreCommand>
    <DnuRestoreCommand Condition="'$(UseNuGetHttpCache)'!='true'">$(DnuRestoreCommand) --no-cache</DnuRestoreCommand>
    <DnuRestoreCommand>$(DnuRestoreCommand) --packages "$(PackagesDir.TrimEnd('/\'.ToCharArray()))" $(DnuRestoreSource)</DnuRestoreCommand>
    <DnuRestoreCommand Condition="'$(LockDependencies)' == 'true'">$(DnuRestoreCommand) --lock</DnuRestoreCommand>
    <DnuRestoreCommand Condition="'$(NuGetConfigPath)'!=''">$(DnuRestoreCommand) --configfile $(NuGetConfigPath)</DnuRestoreCommand>
  </PropertyGroup>

  <!-- Create a collection of all project.json files for dependency updates. -->
  <ItemGroup>
    <ProjectJsonFiles Include="$(SourceDir)**/project.json" />
    <ProjectJsonFiles Include="$(MSBuildThisFileDirectory)pkg/**/project.json" />
  </ItemGroup>

  <PropertyGroup Condition="'$(BuildAllProjects)'=='true'">
    <!-- When we do a traversal build we get all packages up front, don't restore them again -->
    <RestorePackages>false</RestorePackages>
  </PropertyGroup>

  <PropertyGroup>
    <!-- By default make all libraries to be AnyCPU but individual projects can override it if they need to -->
    <Platform>AnyCPU</Platform>
    <OutputType>Library</OutputType>
    <!-- dotnet/corefx#8899 tracks fixing this -->
    <RunApiCompat Condition="'$(OSEnvironment)' == 'Windows_NT'">true</RunApiCompat>
  </PropertyGroup>

  <!--
  Projects that have no OS-specific implementations just use Debug and Release for $(Configuration).
  Projects that do have OS-specific implementations use OS_Debug and OS_Release, for all OS's we support even
  if the code is the same between some OS's (so if you have some project that just calls POSIX APIs, we still have
  OSX_[Debug|Release] and Linux_[Debug|Release] configurations.  We do this so that we place all the output under
  a single binary folder and can have a similar experience between the command line and Visual Studio.
  -->

  <!--
  If Configuration is empty that means we are not being built in VS and so folks need to explicitly pass the different
  values for $(ConfigurationGroup), $(TargetGroup), or $(OSGroup) or accept the defaults for them.
  -->
  <PropertyGroup Condition="'$(Configuration)'==''">
    <ConfigurationGroup Condition="'$(ConfigurationGroup)'==''">Debug</ConfigurationGroup>
    <Configuration>$(ConfigurationGroup)</Configuration>
    <Configuration Condition="'$(TargetGroup)'!=''">$(TargetGroup)_$(Configuration)</Configuration>
    <Configuration Condition="'$(OSGroup)'!='' and '$(OSGroup)'!='AnyOS'">$(OSGroup)_$(Configuration)</Configuration>
  </PropertyGroup>

  <!--
  If Configuration is set then someone explicitly passed it in or we building from VS. In either case
  default $(ConfigurationGroup), $(TargetGroup), or $(OSGroup) from the Configuration if they aren't
  already explicitly set.
  -->
  <PropertyGroup Condition="'$(Configuration)'!=''">
    <ConfigurationGroup Condition="'$(ConfigurationGroup)'=='' and $(Configuration.EndsWith('Debug'))">Debug</ConfigurationGroup>
    <ConfigurationGroup Condition="'$(ConfigurationGroup)'=='' and $(Configuration.EndsWith('Release'))">Release</ConfigurationGroup>
    <ConfigurationGroup Condition="'$(ConfigurationGroup)'==''">Debug</ConfigurationGroup>

    <BuildAllOSGroups Condition="'$(BuildAllOSGroups)' == ''">true</BuildAllOSGroups>

    <OSGroup Condition="'$(OSGroup)'=='' and $(Configuration.StartsWith('Windows'))">Windows_NT</OSGroup>
    <OSGroup Condition="'$(OSGroup)'=='' and $(Configuration.StartsWith('Unix'))">Unix</OSGroup>
    <OSGroup Condition="'$(OSGroup)'=='' and $(Configuration.StartsWith('Linux'))">Linux</OSGroup>
    <OSGroup Condition="'$(OSGroup)'=='' and $(Configuration.StartsWith('OSX'))">OSX</OSGroup>
    <OSGroup Condition="'$(OSGroup)'=='' and $(Configuration.StartsWith('FreeBSD'))">FreeBSD</OSGroup>
    <OSGroup Condition="'$(OSGroup)'=='' and $(Configuration.StartsWith('NetBSD'))">NetBSD</OSGroup>
    <OSGroup Condition="'$(OSGroup)'==''">AnyOS</OSGroup>

    <TargetGroup Condition="'$(TargetGroup)'=='' and $(Configuration.Contains('netcore50aot'))">netcore50aot</TargetGroup>
    <TargetGroup Condition="'$(TargetGroup)'=='' and $(Configuration.Contains('netstandard13aot'))">netstandard13aot</TargetGroup>
    <TargetGroup Condition="'$(TargetGroup)'=='' and $(Configuration.Contains('netstandard15aot'))">netstandard15aot</TargetGroup>
    <TargetGroup Condition="'$(TargetGroup)'=='' and $(Configuration.Contains('netstandard1.7'))">netstandard1.7</TargetGroup>
    <TargetGroup Condition="'$(TargetGroup)'=='' and $(Configuration.Contains('netcore50'))">netcore50</TargetGroup>
    <TargetGroup Condition="'$(TargetGroup)'=='' and $(Configuration.Contains('netcoreapp1.0'))">netcoreapp1.0</TargetGroup>
    <TargetGroup Condition="'$(TargetGroup)'=='' and $(Configuration.Contains('netcoreapp1.1'))">netcoreapp1.1</TargetGroup>
    <TargetGroup Condition="'$(TargetGroup)'=='' and $(Configuration.Contains('dnxcore50'))">dnxcore50</TargetGroup>
    <TargetGroup Condition="'$(TargetGroup)'=='' and $(Configuration.Contains('net463'))">net463</TargetGroup>
    <TargetGroup Condition="'$(TargetGroup)'=='' and $(Configuration.Contains('net462'))">net462</TargetGroup>
    <TargetGroup Condition="'$(TargetGroup)'=='' and $(Configuration.Contains('net461'))">net461</TargetGroup>
    <TargetGroup Condition="'$(TargetGroup)'=='' and $(Configuration.Contains('net46'))">net46</TargetGroup>
    <TargetGroup Condition="'$(TargetGroup)'=='' and $(Configuration.Contains('net45'))">net45</TargetGroup>
    <TargetGroup Condition="'$(TargetGroup)'=='' and $(Configuration.Contains('net451'))">net451</TargetGroup>
    <TargetGroup Condition="'$(TargetGroup)'=='' and $(Configuration.Contains('win8'))">win8</TargetGroup>
    <TargetGroup Condition="'$(TargetGroup)'=='' and $(Configuration.Contains('wpa81'))">wpa81</TargetGroup>
    <TargetGroup Condition="'$(TargetGroup)'=='' and $(Configuration.Contains('uap101aot'))">uap101aot</TargetGroup>
    <TargetGroup Condition="'$(TargetGroup)'=='' and $(Configuration.Contains('uap101'))">uap101</TargetGroup>
  </PropertyGroup>

  <!-- Set up Default symbol and optimization for Configuration -->
  <Choose>
    <When Condition="'$(ConfigurationGroup)'=='Debug'">
      <PropertyGroup>
        <DebugSymbols Condition="'$(DebugSymbols)' == ''">true</DebugSymbols>
        <Optimize Condition="'$(Optimize)' == ''">false</Optimize>
        <DebugType Condition="'$(DebugType)' == ''">full</DebugType>
        <DefineConstants>$(DefineConstants),DEBUG,TRACE</DefineConstants>
      </PropertyGroup>
    </When>
    <When Condition="'$(ConfigurationGroup)' == 'Release'">
      <PropertyGroup>
        <DebugSymbols Condition="'$(DebugSymbols)' == ''">true</DebugSymbols>
        <Optimize Condition="'$(Optimize)' == ''">true</Optimize>
        <DebugType Condition="'$(DebugType)' == ''">pdbonly</DebugType>
        <DefineConstants>$(DefineConstants),TRACE</DefineConstants>
      </PropertyGroup>
    </When>
    <Otherwise>
      <PropertyGroup>
        <ConfigurationErrorMsg>$(ConfigurationErrorMsg);Unknown ConfigurationGroup [$(ConfigurationGroup)] specificed in your project.</ConfigurationErrorMsg>
      </PropertyGroup>
    </Otherwise>
  </Choose>

  <!-- Setup properties per OSGroup -->
  <Choose>
    <When Condition="'$(OSGroup)'=='AnyOS'">
      <PropertyGroup>
      </PropertyGroup>
    </When>
    <When Condition="'$(OSGroup)'=='Windows_NT'">
      <PropertyGroup>
        <TargetsWindows>true</TargetsWindows>
        <TestNugetRuntimeId>win7-x64</TestNugetRuntimeId>
        <PackageTargetRuntime>win</PackageTargetRuntime>
      </PropertyGroup>
    </When>
    <When Condition="'$(OSGroup)'=='Unix'">
      <PropertyGroup>
        <TargetsUnix>true</TargetsUnix>
        <TestNugetRuntimeId>ubuntu.14.04-x64</TestNugetRuntimeId>
        <PackageTargetRuntime>unix</PackageTargetRuntime>
      </PropertyGroup>
    </When>
    <When Condition="'$(OSGroup)'=='Linux'">
      <PropertyGroup>
        <TargetsUnix>true</TargetsUnix>
        <TargetsLinux>true</TargetsLinux>
        <TestNugetRuntimeId>ubuntu.14.04-x64</TestNugetRuntimeId>
        <PackageTargetRuntime>linux</PackageTargetRuntime>
      </PropertyGroup>
    </When>
    <When Condition="'$(OSGroup)'=='OSX'">
      <PropertyGroup>
        <TargetsUnix>true</TargetsUnix>
        <TargetsOSX>true</TargetsOSX>
        <TestNugetRuntimeId>osx.10.10-x64</TestNugetRuntimeId>
        <PackageTargetRuntime>osx</PackageTargetRuntime>
      </PropertyGroup>
    </When>
    <When Condition="'$(OSGroup)'=='FreeBSD'">
      <PropertyGroup>
        <TargetsUnix>true</TargetsUnix>
        <TargetsFreeBSD>true</TargetsFreeBSD>
        <TestNugetRuntimeId>ubuntu.14.04-x64</TestNugetRuntimeId>
      </PropertyGroup>
    </When>
    <When Condition="'$(OSGroup)'=='NetBSD'">
      <PropertyGroup>
        <TargetsUnix>true</TargetsUnix>
        <TargetsNetBSD>true</TargetsNetBSD>
        <TestNugetRuntimeId>ubuntu.14.04-x64</TestNugetRuntimeId>   <!-- TODO -->
      </PropertyGroup>
    </When>
    <Otherwise>
      <PropertyGroup>
        <ConfigurationErrorMsg>$(ConfigurationErrorMsg);Unknown OSGroup [$(OSGroup)] specificed in your project.</ConfigurationErrorMsg>
      </PropertyGroup>
    </Otherwise>
  </Choose>

  <PropertyGroup>
    <TargetsUnknownUnix Condition="'$(TargetsUnix)' == 'true' AND '$(OSGroup)' != 'Unix' AND '$(OSGroup)' != 'FreeBSD' AND '$(OSGroup)' != 'Linux' AND '$(OSGroup)' != 'NetBSD' AND '$(OSGroup)' != 'OSX'">true</TargetsUnknownUnix>
  </PropertyGroup>

  <!-- Setup properties per TargetGroup -->
  <Choose>
    <When Condition="'$(TargetGroup)'==''">
      <PropertyGroup>
      </PropertyGroup>
    </When>
    <When Condition="'$(TargetGroup)'=='netcore50'">
      <PropertyGroup>
        <PackageTargetFramework>netcore50</PackageTargetFramework>
        <TargetingPackNugetPackageId>Microsoft.TargetingPack.Private.NetNative</TargetingPackNugetPackageId>
        <NuGetTargetMoniker>.NETCore,Version=v5.0</NuGetTargetMoniker>
      </PropertyGroup>
    </When>
    <When Condition="'$(TargetGroup)'=='netcore50aot'">
      <PropertyGroup>
        <PackageTargetFramework>netcore50</PackageTargetFramework>
        <PackageTargetRuntime>aot</PackageTargetRuntime>
        <TargetingPackNugetPackageId>Microsoft.TargetingPack.Private.NetNative</TargetingPackNugetPackageId>
        <NuGetTargetMoniker>.NETCore,Version=v5.0</NuGetTargetMoniker>
      </PropertyGroup>
    </When>
    <When Condition="'$(TargetGroup)'=='netstandard1.0'">
      <PropertyGroup>
        <PackageTargetFramework>netstandard1.0</PackageTargetFramework>
        <NuGetTargetMoniker>.NETStandard,Version=v1.0</NuGetTargetMoniker>
      </PropertyGroup>
    </When>
    <When Condition="'$(TargetGroup)'=='netstandard1.1'">
      <PropertyGroup>
        <PackageTargetFramework>netstandard1.1</PackageTargetFramework>
        <NuGetTargetMoniker>.NETStandard,Version=v1.1</NuGetTargetMoniker>
      </PropertyGroup>
    </When>
    <When Condition="'$(TargetGroup)'=='netstandard1.2'">
      <PropertyGroup>
        <PackageTargetFramework>netstandard1.2</PackageTargetFramework>
        <NuGetTargetMoniker>.NETStandard,Version=v1.2</NuGetTargetMoniker>
      </PropertyGroup>
    </When>
    <When Condition="'$(TargetGroup)'=='netstandard1.3'">
      <PropertyGroup>
        <PackageTargetFramework>netstandard1.3</PackageTargetFramework>
        <NuGetTargetMoniker>.NETStandard,Version=v1.3</NuGetTargetMoniker>
      </PropertyGroup>
    </When>
    <When Condition="'$(TargetGroup)'=='netstandard1.4'">
      <PropertyGroup>
        <PackageTargetFramework>netstandard1.4</PackageTargetFramework>
        <NuGetTargetMoniker>.NETStandard,Version=v1.4</NuGetTargetMoniker>
      </PropertyGroup>
    </When>
    <When Condition="'$(TargetGroup)'=='netstandard1.5'">
      <PropertyGroup>
        <PackageTargetFramework>netstandard1.5</PackageTargetFramework>
        <NuGetTargetMoniker>.NETStandard,Version=v1.5</NuGetTargetMoniker>
      </PropertyGroup>
    </When>
    <When Condition="'$(TargetGroup)'=='netstandard1.6'">
      <PropertyGroup>
        <PackageTargetFramework>netstandard1.6</PackageTargetFramework>
        <NuGetTargetMoniker>.NETStandard,Version=v1.6</NuGetTargetMoniker>
      </PropertyGroup>
    </When>
    <When Condition="'$(TargetGroup)'=='netstandard1.7'">
      <PropertyGroup>
        <PackageTargetFramework>netstandard1.7</PackageTargetFramework>
        <NuGetTargetMoniker>.NETStandard,Version=v1.7</NuGetTargetMoniker>
      </PropertyGroup>
    </When>
    <When Condition="'$(TargetGroup)'=='netstandard13aot'">
      <PropertyGroup>
        <PackageTargetFramework>netstandard1.3</PackageTargetFramework>
        <PackageTargetRuntime>aot</PackageTargetRuntime>
        <NuGetTargetMoniker>.NETStandard,Version=v1.3</NuGetTargetMoniker>
      </PropertyGroup>
    </When>
    <When Condition="'$(TargetGroup)'=='netstandard15aot'">
      <PropertyGroup>
        <PackageTargetFramework>netstandard1.5</PackageTargetFramework>
        <PackageTargetRuntime>aot</PackageTargetRuntime>
        <NuGetTargetMoniker>.NETStandard,Version=v1.5</NuGetTargetMoniker>
      </PropertyGroup>
    </When>
    <When Condition="'$(TargetGroup)'=='netcoreapp1.0'">
      <PropertyGroup>
        <PackageTargetFramework>netcoreapp1.0</PackageTargetFramework>
        <NuGetTargetMoniker>.NETCoreApp,Version=v1.0</NuGetTargetMoniker>
      </PropertyGroup>
    </When>
    <When Condition="'$(TargetGroup)'=='netcoreapp1.1'">
      <PropertyGroup>
        <PackageTargetFramework>netcoreapp1.1</PackageTargetFramework>
        <NuGetTargetMoniker>.NETCoreApp,Version=v1.1</NuGetTargetMoniker>
      </PropertyGroup>
    </When>
    <When Condition="'$(TargetGroup)'=='dnxcore50'">
      <PropertyGroup>
        <ConfigurationErrorMsg>$(ConfigurationErrorMsg);DNXCore50 has been deprecated.  Please use NETStandard1.X or NETCoreApp1.0 instead.</ConfigurationErrorMsg>
      </PropertyGroup>
    </When>
    <When Condition="'$(TargetGroup)'=='net463'">
      <PropertyGroup>
        <PackageTargetFramework>net463</PackageTargetFramework>
        <TargetingPackNugetPackageId>Microsoft.TargetingPack.NETFramework.v4.6.3</TargetingPackNugetPackageId>
        <NuGetTargetMoniker>.NETFramework,Version=v4.6.3</NuGetTargetMoniker>
      </PropertyGroup>
    </When>
    <When Condition="'$(TargetGroup)'=='net462'">
      <PropertyGroup>
        <PackageTargetFramework>net462</PackageTargetFramework>
        <TargetingPackNugetPackageId>Microsoft.TargetingPack.NETFramework.v4.6.2</TargetingPackNugetPackageId>
        <NuGetTargetMoniker>.NETFramework,Version=v4.6.2</NuGetTargetMoniker>
      </PropertyGroup>
    </When>
    <When Condition="'$(TargetGroup)'=='net461'">
      <PropertyGroup>
        <PackageTargetFramework>net461</PackageTargetFramework>
        <TargetingPackNugetPackageId>Microsoft.TargetingPack.NETFramework.v4.6.1</TargetingPackNugetPackageId>
        <NuGetTargetMoniker>.NETFramework,Version=v4.6.1</NuGetTargetMoniker>
      </PropertyGroup>
    </When>
    <When Condition="'$(TargetGroup)'=='net46'">
      <PropertyGroup>
        <PackageTargetFramework>net46</PackageTargetFramework>
        <TargetingPackNugetPackageId>Microsoft.TargetingPack.NETFramework.v4.6</TargetingPackNugetPackageId>
        <NuGetTargetMoniker>.NETFramework,Version=v4.6</NuGetTargetMoniker>
      </PropertyGroup>
    </When>
    <When Condition="'$(TargetGroup)'=='net451'">
      <PropertyGroup>
        <PackageTargetFramework>net451</PackageTargetFramework>
        <TargetingPackNugetPackageId>Microsoft.TargetingPack.NETFramework.v4.5.1</TargetingPackNugetPackageId>
        <NuGetTargetMoniker>.NETFramework,Version=v4.5.1</NuGetTargetMoniker>
      </PropertyGroup>
    </When>
    <When Condition="'$(TargetGroup)'=='net45'">
      <PropertyGroup>
        <PackageTargetFramework>net45</PackageTargetFramework>
        <TargetingPackNugetPackageId>Microsoft.TargetingPack.NETFramework.v4.5</TargetingPackNugetPackageId>
        <NuGetTargetMoniker>.NETFramework,Version=v4.5</NuGetTargetMoniker>
      </PropertyGroup>
    </When>
    <When Condition="'$(TargetGroup)'=='win8'">
      <PropertyGroup>
        <PackageTargetFramework>win8</PackageTargetFramework>
        <NuGetTargetMoniker>Windows,Version=v8.0</NuGetTargetMoniker>
      </PropertyGroup>
    </When>
    <When Condition="'$(TargetGroup)'=='wpa81'">
      <PropertyGroup>
        <PackageTargetFramework>wpa81</PackageTargetFramework>
        <NuGetTargetMoniker>WindowsPhoneApp,Version=v8.1</NuGetTargetMoniker>
      </PropertyGroup>
    </When>
    <When Condition="'$(TargetGroup)'=='uap101aot'">
      <PropertyGroup>
        <PackageTargetFramework>uap10.1</PackageTargetFramework>
        <PackageTargetRuntime>aot</PackageTargetRuntime>
        <NuGetTargetMoniker>UAP,Version=v10.1</NuGetTargetMoniker>
      </PropertyGroup>
    </When>
    <When Condition="'$(TargetGroup)'=='uap101'">
      <PropertyGroup>
        <PackageTargetFramework>uap10.1</PackageTargetFramework>
        <NuGetTargetMoniker>UAP,Version=v10.1</NuGetTargetMoniker>
      </PropertyGroup>
    </When>
    <Otherwise>
      <PropertyGroup>
        <ConfigurationErrorMsg>$(ConfigurationErrorMsg);Unknown TargetGroup [$(TargetGroup)] specificed in your project.</ConfigurationErrorMsg>
      </PropertyGroup>
    </Otherwise>
  </Choose>

  <!-- Default Test platform to deploy the netstandard compiled tests to -->
  <PropertyGroup>
<<<<<<< HEAD
    <TestTFM Condition="'$(TestTFM)'=='' AND '$(TargetGroup)'=='netstandard1.7'">netcoreapp1.1</TestTFM>
    <TestTFM Condition="'$(TestTFM)'==''">netcoreapp1.0</TestTFM>
    <!-- we default FilterToTestTFM to netcoreapp1.1 if it is not explicity defined -->
    <FilterToTestTFM Condition="'$(FilterToTestTFM)'==''">netcoreapp1.1</FilterToTestTFM>        
=======
    <!-- we default TestTFM and FilterToTestTFM to netcoreapp1.0 if they are not explicity defined -->
    <DefaultTestTFM Condition="'$(DefaultTestTFM)'==''">netcoreapp1.0</DefaultTestTFM>
    <TestTFM Condition="'$(TestTFM)'==''">$(DefaultTestTFM)</TestTFM>
    <FilterToTestTFM Condition="'$(FilterToTestTFM)'==''">$(DefaultTestTFM)</FilterToTestTFM>
>>>>>>> 022a8c20
  </PropertyGroup>

  <ItemGroup>
    <TestNugetTargetMoniker Include=".NETCoreApp,Version=v1.1" Condition="'$(TestTFM)' == 'netcoreapp1.1'">
      <Folder>netcoreapp1.1</Folder>
    </TestNugetTargetMoniker>
  </ItemGroup>

  <PropertyGroup>
    <IsRedistAssembly Condition="'$(IsRedistAssembly)'=='' AND ($(MSBuildProjectFullPath.Contains('\redist\')) OR $(MSBuildProjectFullPath.Contains('/redist/')))">true</IsRedistAssembly>
  </PropertyGroup>
  <PropertyGroup Condition="'$(IsRedistAssembly)'=='true'">
    <NuGetRuntimeIdentifier Condition="'$(TargetGroup)' == 'netcore50'">win8</NuGetRuntimeIdentifier>
    <NuGetRuntimeIdentifier Condition="'$(TargetGroup)' == 'netcore50aot'">win8-aot</NuGetRuntimeIdentifier>

    <!-- workaround Dev14 issue with nuget targets -->
    <RuntimeIndentifier>$(NuGetRuntimeIdentifier)</RuntimeIndentifier>
  </PropertyGroup>

  <!-- If there is a target group, try to find project.json and lockfile in a subfolder named as that target. -->
  <PropertyGroup Condition="'$(TargetGroup)'!=''">
    <ProjectJson Condition="Exists('$(MSBuildProjectDirectory)/$(TargetGroup)/project.json')">$(MSBuildProjectDirectory)/$(TargetGroup)/project.json</ProjectJson>
    <!-- Check for both project.json and lockfile to avoid using a stale lockfile. -->
    <ProjectLockJson Condition="Exists('$(MSBuildProjectDirectory)/$(TargetGroup)/project.json') AND Exists('$(MSBuildProjectDirectory)/$(TargetGroup)/project.lock.json')">$(MSBuildProjectDirectory)/$(TargetGroup)/project.lock.json</ProjectLockJson>
  </PropertyGroup>

  <!-- Disable some standard properties for building our projects -->
  <PropertyGroup>
    <NoStdLib>true</NoStdLib>
    <NoExplicitReferenceToStdLib>true</NoExplicitReferenceToStdLib>
    <AddAdditionalExplicitAssemblyReferences>false</AddAdditionalExplicitAssemblyReferences>
    <GenerateTargetFrameworkAttribute>false</GenerateTargetFrameworkAttribute>
  </PropertyGroup>

  <!-- Set up handling of build warnings -->
  <PropertyGroup>
    <WarningLevel>4</WarningLevel>
    <TreatWarningsAsErrors>true</TreatWarningsAsErrors>
  </PropertyGroup>

  <!-- Set up some common paths -->
  <PropertyGroup>
    <CommonPath>$(SourceDir)Common\src</CommonPath>
    <CommonTestPath>$(SourceDir)Common\tests</CommonTestPath>
  </PropertyGroup>

  <!-- Set up the default output and intermediate paths -->
  <PropertyGroup>
    <OSPlatformConfig>$(OSGroup).$(Platform).$(ConfigurationGroup)</OSPlatformConfig>
    <TargetOutputRelPath Condition="'$(TargetGroup)'!=''">$(TargetGroup)/</TargetOutputRelPath>

    <BaseOutputPath Condition="'$(BaseOutputPath)'==''">$(BinDir)</BaseOutputPath>
    <OutputPathSubfolder Condition="'$(IsCompatAssembly)'=='true'">/Compat</OutputPathSubfolder>
    <OutputPath Condition="'$(OutputPath)'==''">$(BaseOutputPath)$(OSPlatformConfig)/$(MSBuildProjectName)/$(TargetOutputRelPath)$(OutputPathSubfolder)</OutputPath>

    <IntermediateOutputRootPath Condition="'$(IntermediateOutputRootPath)' == ''">$(BaseIntermediateOutputPath)$(OSPlatformConfig)/</IntermediateOutputRootPath>
    <IntermediateOutputPath Condition="'$(IntermediateOutputPath)' == ''">$(IntermediateOutputRootPath)$(MSBuildProjectName)/$(TargetOutputRelPath)</IntermediateOutputPath>

    <TestPath Condition="'$(TestPath)'==''">$(TestWorkingDir)$(OSPlatformConfig)/$(MSBuildProjectName)/</TestPath>

    <PackagesBasePath Condition="'$(PackagesBasePath)'==''">$(BinDir)$(OSPlatformConfig)</PackagesBasePath>
    <PackageOutputPath Condition="'$(PackageOutputPath)'==''">$(PackageOutputRoot)$(ConfigurationGroup)/</PackageOutputPath>
    <SymbolPackageOutputPath Condition="'$(SymbolPackageOutputPath)'==''">$(PackageOutputPath)symbols/</SymbolPackageOutputPath>
  </PropertyGroup>

  <PropertyGroup>
    <!-- Don't run tests if we're building another platform's binaries on Windows -->
    <SkipTests Condition="'$(SkipTests)'=='' and ('$(OsEnvironment)'=='Windows_NT' and '$(TargetsWindows)'!='true' and '$(OSGroup)'!='AnyOS')">true</SkipTests>
  </PropertyGroup>

  <!-- Use Roslyn Compilers to build -->
  <Import Project="$(RoslynPropsFile)" Condition="'$(OSEnvironment)'!='Unix' and Exists('$(RoslynPropsFile)') and '$(UseRoslynCompilers)'!='false'" />
  <Import Project="$(RoslynPropsFile)" Condition="'$(OSEnvironment)'=='Unix' and Exists('$(RoslynPropsFile)')" />
</Project><|MERGE_RESOLUTION|>--- conflicted
+++ resolved
@@ -70,7 +70,6 @@
 
   <!-- Provides package dependency version properties and verification/auto-upgrade configuration -->
   <Import Project="$(MSBuildThisFileDirectory)dependencies.props" />
-<<<<<<< HEAD
 
   <!-- Explicitly setting 
        - SupportsUWP to true when TargetGroup is uap101*. This will enable the correct pinvoke checker to be picked 
@@ -81,8 +80,6 @@
     <SupportsUWP>true</SupportsUWP>
     <BlockReflectionAttribute>true</BlockReflectionAttribute>
   </PropertyGroup>
-=======
->>>>>>> 022a8c20
 
   <Import Project="$(MSBuildThisFileDirectory)pkg/ExternalPackages/versions.props" Condition="Exists('$(MSBuildThisFileDirectory)pkg/ExternalPackages/versions.props')" />
 
@@ -473,17 +470,10 @@
 
   <!-- Default Test platform to deploy the netstandard compiled tests to -->
   <PropertyGroup>
-<<<<<<< HEAD
     <TestTFM Condition="'$(TestTFM)'=='' AND '$(TargetGroup)'=='netstandard1.7'">netcoreapp1.1</TestTFM>
     <TestTFM Condition="'$(TestTFM)'==''">netcoreapp1.0</TestTFM>
     <!-- we default FilterToTestTFM to netcoreapp1.1 if it is not explicity defined -->
     <FilterToTestTFM Condition="'$(FilterToTestTFM)'==''">netcoreapp1.1</FilterToTestTFM>        
-=======
-    <!-- we default TestTFM and FilterToTestTFM to netcoreapp1.0 if they are not explicity defined -->
-    <DefaultTestTFM Condition="'$(DefaultTestTFM)'==''">netcoreapp1.0</DefaultTestTFM>
-    <TestTFM Condition="'$(TestTFM)'==''">$(DefaultTestTFM)</TestTFM>
-    <FilterToTestTFM Condition="'$(FilterToTestTFM)'==''">$(DefaultTestTFM)</FilterToTestTFM>
->>>>>>> 022a8c20
   </PropertyGroup>
 
   <ItemGroup>
